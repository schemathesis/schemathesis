# Changelog

## [Unreleased](https://github.com/schemathesis/schemathesis/compare/v4.4.3...HEAD) - TBD

### :racing_car: Performance

- 10-50% faster schema iteration through parameter bundling cache.

### :wrench: Changed

- Replace archived `backoff` with `tenacity`. [#3286](https://github.com/schemathesis/schemathesis/issues/3286)
<<<<<<< HEAD
- Suppress Hypothesis reproduction blocks in Schemathesis pytest failures.
=======
- Improved `missing_required_header` check message to show which header was missing instead of repeating the check title.

### :memo: Documentation

- Improved checks reference documentation.
>>>>>>> 00592350

## [4.4.3](https://github.com/schemathesis/schemathesis/compare/v4.4.2...v4.4.3) - 2025-11-07

### :bug: Fixed

- Empty `$ref` references in schemas are now gracefully skipped during bundling.
- Custom format strategies returning binary data. [#3289](https://github.com/schemathesis/schemathesis/issues/3289)
- Duplicate exception reporting in pytest output.

## [4.4.2](https://github.com/schemathesis/schemathesis/compare/v4.4.1...v4.4.2) - 2025-11-07

### :rocket: Added

- `schema.find_operation_by_path(method, path)` to match actual request paths to API operations.

### :bug: Fixed

- Respect multiple OpenAPI 3.x response content types by matching schemas to the actual `Content-Type` header instead of always validating against the first declared media type.
- Handle OpenAPI 3.1 schemas that omit `paths` (e.g., webhook-only specs) by making path lookups resilient when `paths` is absent.
- Response schema validation not working for schemas with nested `$ref` chains in response definitions.
- Internal error when extracting examples from schemas with nested `allOf` structures.

### :racing_car: Performance

- ~5-30% performance improvements for iterating over API operations through base URL caching.
- 10-100x faster link generation for stateful testing on large APIs.

## [4.4.1](https://github.com/schemathesis/schemathesis/compare/v4.4.0...v4.4.1) - 2025-11-06

### :bug: Fixed

- Extracting incomplete schema-level and property-level examples when parent schema with `allOf` has its own complete example. [#3268](https://github.com/schemathesis/schemathesis/issues/3268)
- Coverage phase generating different negative cases for `not` schemas in `--mode=all` vs `--mode=negative`.

### :racing_car: Performance

- Faster CLI startup by lazy-loading Hypothesis only when running tests, not during help display or schema validation.

### :wrench: Changed

- Colorized the help output for `schemathesis` and `schemathesis run` to improve readability in terminals.

## [4.4.0](https://github.com/schemathesis/schemathesis/compare/v4.3.18...v4.4.0) - 2025-11-05

### :rocket: Added

- Support for custom content types in `multipart/form-data` encoding via OpenAPI's `encoding` property. [#697](https://github.com/schemathesis/schemathesis/issues/697)
- Option to make warnings cause test failures via `fail-on` in warnings configuration. [#2956](https://github.com/schemathesis/schemathesis/issues/2956)
- The `generation.allow-extra-parameters` config option to control whether Schemathesis generates unexpected query, header, or cookie parameters in negative testing (set to `false` to skip them entirely).
- Response deserializer hook for non-JSON schema conformance checks (`schemathesis.deserializer`). [#2934](https://github.com/schemathesis/schemathesis/issues/2934)
- Automatic dependency inference in Python stateful tests via `schema.as_state_machine()`.
- `schemathesis.serializer.alias()` to reuse built-in serializers (YAML, JSON, XML) for custom media types without reimplementing them. [#2952](https://github.com/schemathesis/schemathesis/issues/2952)
- Warning when API responses have structured schemas but no registered deserializer, helping catch silently skipped validation.

### :bug: Fixed

- Curl commands with non-printable characters now use shell-aware escaping and display warnings for unknown shells. [#2159](https://github.com/schemathesis/schemathesis/issues/2159)
- Internal error when the coverage phase generates data not serializable into media type registered via `schemathesis.openapi.media_type`.
- Internal error when negative testing encounters schemas with bundled references.
- Internal error when processing link definitions missing both `operationRef` and `operationId`.
- CLI now starts displaying the current operation as soon as execution begins, preventing the blank progress window most noticeable during the coverage phase.

### :wrench: Changed

- Custom media type strategies now support wildcard patterns (e.g., `image/*`) for all request body types, not just multipart encoding.
- Improved the missing-links error message to point directly to the stateful testing guide.
- Dependency inference now extracts fields from nested wrapper objects (`result`, `data`, `response`, `payload`).

### :memo: Documentation

- Expanded the stateful testing guide with detailed link examples, troubleshooting tips, and CLI behaviour notes.

## [4.3.18](https://github.com/schemathesis/schemathesis/compare/v4.3.17...v4.3.18) - 2025-11-02

### :bug: Fixed

- False positives in `negative_data_rejection` check when test cases are modified after generation by hooks, stateful testing, or auth providers. [#3073](https://github.com/schemathesis/schemathesis/issues/3073)
- Ignored per-operation exclusion via a config file when using `schemathesis.pytest.from_fixture`.

### :wrench: Changed

- Show mutation metadata in `negative_data_rejection` check for all testing phases.

## [4.3.17](https://github.com/schemathesis/schemathesis/compare/v4.3.16...v4.3.17) - 2025-11-02

### :rocket: Added

- Python 3.14 builds.

### :bug: Fixed

- Config-based auth, headers, test phases and generation settings not applied when using `schemathesis.pytest.from_fixture`.
- Support for method-based tests with `schemathesis.pytest.from_fixture`.
- Checks not loaded when using `schemathesis.pytest.from_fixture`, causing `AttributeError` when accessing `schemathesis.checks.*`.

### :wrench: Changed

- Improve error messages for exceptions in custom auth providers.
- Refactor coverage phase metadata to use type-safe enums instead of string-based checks.

### :racing_car: Performance

- ~30% faster fuzzing & stateful phases due to aggressive caching of data generation strategies.

## [4.3.16](https://github.com/schemathesis/schemathesis/compare/v4.3.15...v4.3.16) - 2025-10-30

### :wrench: Changed

- Improve error message when remote reference is not JSON / YAML.

### :racing_car: Performance

- ~10x faster data generation for schemas with `readOnly` / `writeOnly`.

## [4.3.15](https://github.com/schemathesis/schemathesis/compare/v4.3.14...v4.3.15) - 2025-10-29

### :bug: Fixed

- Override order for explicit transport arguments to `Case.call` and `Case.call_and_validate`.
- Generating `required` properties when they are absent from `properties` and `additionalProperties` is set to `false`.

### :wrench: Changed

- Health check failure errors now show the specific parameter and its schema causing slow generation or filtering issues.
- Allow accessing all registered check functions via `schemathesis.checks` by using a module-level `__getattr__`.
- Improve error messages for the `unsupported_method` check.

## [4.3.14](https://github.com/schemathesis/schemathesis/compare/v4.3.13...v4.3.14) - 2025-10-28

### :wrench: Changed

- Load `graphql` package lazily.
- `Unsatisfiable` schema errors now show the specific parameter and its schema.

## [4.3.13](https://github.com/schemathesis/schemathesis/compare/v4.3.12...v4.3.13) - 2025-10-26

### :bug: Fixed

- Allow `POST` API operations without request bodies to be used in stateful tests when provided via explicit Open API links. [#3087](https://github.com/schemathesis/schemathesis/discussions/3087)
- Link coverage reporting incorrectly marking parameterless links as "not applied".

### :wrench: Changed

- Add specification links to error messages on invalid schemas.
- Improve dependency inference.

## [4.3.12](https://github.com/schemathesis/schemathesis/compare/v4.3.11...v4.3.12) - 2025-10-25

### :wrench: Changed

- Infer links based on common REST patterns.
- Remove orphaned resources during dependency analysis.
- Allow randomly skipping non-body links to test invalid scenarios.
- Use `query`, `header` & `cookie` in dependency inference.
- Increased exploration rate for optional parameters in stateful testing.

## [4.3.11](https://github.com/schemathesis/schemathesis/compare/v4.3.10...v4.3.11) - 2025-10-24

### :bug: Fixed

- Do not conservatively consider all recursive references as infinite ones in the examples phase.
- Mishandled a case of infinite recursion in the example phase.
- Improve API spec detection for malformed JSON inputs.
- Internal error on empty `allOf` in the examples phase.

### :wrench: Changed

- Make `tomli` optional for Python 3.11+. [#3199](https://github.com/schemathesis/schemathesis/issues/3199)

## [4.3.10](https://github.com/schemathesis/schemathesis/compare/v4.3.9...v4.3.10) - 2025-10-22

### :bug: Fixed

- Internal error when generating invalid type in the coverage phase.
- Internal error when generating valid instance against an array of types in the coverage phase. [#3194](https://github.com/schemathesis/schemathesis/issues/3194)
- Missing required request body for schemas without validation keywords.

### :wrench: Changed

- Improve resources inference.

## [4.3.9](https://github.com/schemathesis/schemathesis/compare/v4.3.8...v4.3.9) - 2025-10-21

### :bug: Fixed

- Missing required request body for some schemas during the coverage phase.
- Adjust some schemas so `hypothesis-jsonschema` can generate data for them.

## [4.3.8](https://github.com/schemathesis/schemathesis/compare/v4.3.7...v4.3.8) - 2025-10-21

### :wrench: Changed

- Display mutation metadata in `negative_data_rejection` failures if available. Currently, only available for the coverage phase.
- Support `items` inside `requestBody` during dependency inference.

## [4.3.7](https://github.com/schemathesis/schemathesis/compare/v4.3.6...v4.3.7) - 2025-10-20

### :bug: Fixed

- Properly fix an empty list to `phases.coverage.unexpected-methods` disabling testing of unexpected HTTP methods.
- Import all checks inside `Case.validate_response`. It is relevant for manually constructing `Case` instances outside of Schemathesis tests. [#3184](https://github.com/schemathesis/schemathesis/discussions/3184)

### :wrench: Changed

- Infer subresource dependencies in responses.
- Avoid creating resources that are not objects.

## [4.3.6](https://github.com/schemathesis/schemathesis/compare/v4.3.5...v4.3.6) - 2025-10-20

### :wrench: Changed

- Support inference of dependencies from listings to subresources (`GET /orders` -> `GET /orders/{id}/notes`).

## [4.3.5](https://github.com/schemathesis/schemathesis/compare/v4.3.4...v4.3.5) - 2025-10-19

### :bug: Fixed

- Setting an empty list to `phases.coverage.unexpected-methods` will disable testing of unexpected HTTP methods.
- Schema bundler to correctly detect unbreakable indirect recursive cycles instead of failing with `RecursionError`.

### :wrench: Changed

- Display extraction failures for `requestBody` in explicit links.
- If `requestBody` is optional, choose empty body only in 5% of cases (instead of 50%).
- Add matching required fields from known resources during dependency analysis.
- Improve deduplication of inferred links.

## [4.3.4](https://github.com/schemathesis/schemathesis/compare/v4.3.3...v4.3.4) - 2025-10-17

### :wrench: Changed

- Deduplicate explicit and inferred links.
- Do not report extraction failures for inferred links.

## [4.3.3](https://github.com/schemathesis/schemathesis/compare/v4.3.2...v4.3.3) - 2025-10-15

### :rocket: Added

- Use `requestBody` to infer producer -> producer dependencies.

### :bug: Fixed

- Do not mark stateful transitions as covered if they were not actually applied.
- Avoid some false positives `negative_data_rejection` failures in stateful tests.

### :wrench: Changed

- Skip body transitions in small number of cases to allow discovering bugs triggered by non-stateful data in stateful tests.

## [4.3.2](https://github.com/schemathesis/schemathesis/compare/v4.3.1...v4.3.2) - 2025-10-14

### :bug: Fixed

- Incorrect reference resolution scope change when resolving responses. [#1184](https://github.com/schemathesis/schemathesis/issues/1184)

### :wrench: Changed

- Display cycles in error messages for infinitely recursive schemas.

## [4.3.1](https://github.com/schemathesis/schemathesis/compare/v4.3.0...v4.3.1) - 2025-10-14

### :bug: Fixed

- Path parameters with unsupported regex patterns now use sample values instead of failing generation during the coverage phase.

### :wrench: Changed

- Response schema validation errors now display the failing keyword first to prevent truncation.
- Support more scenarios for dependency inference.

### :racing_car: Performance

- Up to 2x performance improvement for dependency inference.

## [4.3.0](https://github.com/schemathesis/schemathesis/compare/v4.2.2...v4.3.0) - 2025-10-13

### :rocket: Added

- **Automatic API Operation Dependency Detection**: Schemathesis now automatically discovers dependencies between operations (e.g., `POST /users` -> `GET /users/{userId}`), enabling stateful testing without manual configuration. Currently detects path parameter dependencies; `query` / `body` parameter support coming in next release.

### :bug: Fixed

- Schema bundling on some recursive references leading to resolution error during testing.

## [4.2.2](https://github.com/schemathesis/schemathesis/compare/v4.2.1...v4.2.2) - 2025-10-11

### :bug: Fixed

- False positive error about recursive references when there are non-recursive and non-removable ones are present in the same schema.
- False positive error about recursive references in the examples phase.

### :wrench: Changed

- Improve recursive reference sanitization.

## [4.2.1](https://github.com/schemathesis/schemathesis/compare/v4.2.0...v4.2.1) - 2025-10-09

### :bug: Fixed

- False positive schema error message due to incorrect schema type detection. [#3149](https://github.com/schemathesis/schemathesis/issues/3149)

### :racing_car: Performance

- Up to ~20% faster VCR cassettes recording.
- Up to 2x performance improvement for the coverage phase.
- Up to ~25% performance improvement for the fuzzing phase.

## [4.2.0](https://github.com/schemathesis/schemathesis/compare/v4.1.4...v4.2.0) - 2025-10-03

### :bug: Fixed

- Properly generate boundary values for negative `maximum` during the coverage phase.
- **CLI**: Internal error if referenced API operation is unresolvable.
- **CLI**: Gracefully handle NULL byte in report path.
- Use default Hypothesis profile in to detect changed settings for stateful testing instead of the current one.
- Prevent missing required header check for optional authorization in OpenAPI.
- Properly close HAR files.
- Avoid excessive memory consumption in resolved schemas. [#1697](https://github.com/schemathesis/schemathesis/issues/1697)
- Properly search for `examples` in Open API 2.0 responses.
- Coverage phase missing some examples for request bodies.
- Accept booleans for parameter schemas in Open API 3.1.
- False positives in `negative_data_rejection` check for array of strings query parameters. [#3056](https://github.com/schemathesis/schemathesis/issues/3056)
- False positives in `negative_data_rejection` check for `application/x-www-form-urlencoded` media type.
- False positive report about missing path parameter during the coverage phase with `--mode=negative`.

### :wrench: Changed

- Improve error reporting on incorrect `type` values.
- **pytest**: Schemas with infinitely recursive references are reported as failures. [#947](https://github.com/schemathesis/schemathesis/issues/947)

### :racing_car: Performance

- Avoid choosing mutations that aren't applicable in the current context.
- Response schema validation is now 5–15x faster on average.
- Response header schema validation is now 15–30x faster on average.
- Speedup config hierarchy loading.

## [4.1.4](https://github.com/schemathesis/schemathesis/compare/v4.1.3...v4.1.4) - 2025-09-01

### :bug: Fixed

- Generating empty path parameters during the coverage phase leading to false negative response schema conformance failures.

## [4.1.3](https://github.com/schemathesis/schemathesis/compare/v4.1.2...v4.1.3) - 2025-08-28

### :bug: Fixed

- Incorrectly generated cURL command for empty headers.

## [4.1.2](https://github.com/schemathesis/schemathesis/compare/v4.1.1...v4.1.2) - 2025-08-25

### :bug: Fixed

- False positives in `ignored_auth` check if auth is declared as optional. [#3052](https://github.com/schemathesis/schemathesis/issues/3052)

## [4.1.1](https://github.com/schemathesis/schemathesis/compare/v4.1.0...v4.1.1) - 2025-08-23

### :bug: Fixed

- False positives in `use_after_free` check when validation errors occur before resource existence checks.
- Ignored `apply_to` and `skip_for` filters in `map_case`, `filter_case`, `flatmap_case`, and `before_generate_case` hooks.
- Resetting hook filters in case of suppressed errors during hook registration.

### :wrench: Changed

- Display all cURL commands for stateful failures.
- Inject unconstrained path parameters when missing in the operation definition (schema error still reported).

## [4.1.0](https://github.com/schemathesis/schemathesis/compare/v4.0.26...v4.1.0) - 2025-08-17

### :rocket: Added

- **Automatic Link Inference**: Schemathesis now automatically generates OpenAPI links by analyzing `Location` headers from API responses. [#2953](https://github.com/schemathesis/schemathesis/issues/2953)
- `--max-redirects` CLI & config file option. [#712](https://github.com/schemathesis/schemathesis/issues/712)
- `enabled` config file option to disable all test phases. [#2951](https://github.com/schemathesis/schemathesis/issues/2951)
- Support PyPy3 on best effort basis without running tests in CI due to long running time. [#1079](https://github.com/schemathesis/schemathesis/issues/1079)

### :bug: Fixed

- Ignored `codec` for header generation.
- Properly try to load schema as YAML if the `Content-Type` header is unknown.

### :wrench: Changed

- `before_call` hooks now accept `kwargs` as a regular parameter instead of `**kwargs`. There is a backward compatibility shim for existing hooks with `**kwargs` signatures. The old calling convention will be removed in Schemathesis 5.0. [#3028](https://github.com/schemathesis/schemathesis/issues/3028)

## [4.0.26](https://github.com/schemathesis/schemathesis/compare/v4.0.25...v4.0.26) - 2025-08-12

### :rocket: Added

- Support the `const`, `additionalItems`, `dependencies`, `if`, `then`, `else`, `patternProperties`, `propertyNames`, `contains`, keywords in top-level parameter schemas.
- **Coverage phase**: Generate values for empty schemas.
- **Coverage phase**: Generate values for `not` keyword and `false` JSON Schemas.

### :bug: Fixed

- **Coverage phase**: Error 'Path parameter is not defined' if the parameter schema is empty.
- Properly assign the "stateful" phase value in metadata of test cases generated during the stateful phase.
- False positive `API accepted schema-violating request` caused by passing security-related header via CLI during the stateful phase.

## [4.0.25](https://github.com/schemathesis/schemathesis/compare/v4.0.24...v4.0.25) - 2025-08-10

### :bug: Fixed

- `workers = "auto"` being incorrectly rejected in configuration files. [#3015](https://github.com/schemathesis/schemathesis/issues/3015)

### :wrench: Changed

- Improve error message for invalid `workers` values.

### :scroll: Documentation

- Add a search bar. [#3013](https://github.com/schemathesis/schemathesis/issues/3013)

### :racing_car: Performance

- Dramatically improved performance and memory usage. For the coverage phase expect order of magnitude improvements that scale with schema complexity.

Examples:
  - PetStore API: **12s → 1.5s** (8x faster)
  - Complex endpoint schema with nested objects and 40+ fields: **330s → 4.5s** (73x faster)

These improvements come from removing unnecessary memory allocations in unnecessary pretty-printing operations in Hypothesis.

## [4.0.24](https://github.com/schemathesis/schemathesis/compare/v4.0.23...v4.0.24) - 2025-08-09

### :bug: Fixed

- Internal error on incorrect value for `--tls-verify` when the schema URL is accessed via HTTPs. [#3007](https://github.com/schemathesis/schemathesis/issues/3007)

## [4.0.23](https://github.com/schemathesis/schemathesis/compare/v4.0.22...v4.0.23) - 2025-08-07

### :bug: Fixed

- False positives in `ensure_resource_availability` check by limiting it to 404 responses only.

## [4.0.22](https://github.com/schemathesis/schemathesis/compare/v4.0.21...v4.0.22) - 2025-08-07

### :bug: Fixed

- Parameter overrides replacing all explicit examples instead of merging with them. [#3000](https://github.com/schemathesis/schemathesis/issues/3000)
- Escape examples for path parameters. [#3003](https://github.com/schemathesis/schemathesis/issues/3003)

## [4.0.21](https://github.com/schemathesis/schemathesis/compare/v4.0.20...v4.0.21) - 2025-08-04

### :wrench: Changed

- Disable Hypothesis-level deadline for all Schemathesis tests.

## [4.0.20](https://github.com/schemathesis/schemathesis/compare/v4.0.19...v4.0.20) - 2025-08-04

### :bug: Fixed

- Internal error in the `ignored_auth` check in ASGI/WSGI integration.
- Handle octal escapes during updating quantifiers in regular expressions.
- Handle nested match groups during updating quantifiers in regular expressions.

## [4.0.19](https://github.com/schemathesis/schemathesis/compare/v4.0.18...v4.0.19) - 2025-08-03

### :bug: Fixed

- `AttributeError` during response conformance checks if the response schema contains an error in `properties` definition.

### :wrench: Changed

- Report schema errors in response definitions.

## [4.0.18](https://github.com/schemathesis/schemathesis/compare/v4.0.17...v4.0.18) - 2025-08-02

### :bug: Fixed

- Correctly merge quantifiers into regular expressions with anchors and a single literal.
- Internal error if a parameter schema contains `required` with a boolean value instead of an array.

### :wrench: Changed

- Do not show excessive warnings about unsupported regex in CLI during the coverage phase.

## [4.0.17](https://github.com/schemathesis/schemathesis/compare/v4.0.16...v4.0.17) - 2025-08-02

### :bug: Fixed

- Generating negative test cases incorrectly marked as invalid if `anyOf` or `oneOf` are present. [#2975](https://github.com/schemathesis/schemathesis/issues/2975)
- Set correct data generation mode for stateful test cases if after adding stateful data, a negative test case becomes positive. [#2983](https://github.com/schemathesis/schemathesis/issues/2983)

## [4.0.16](https://github.com/schemathesis/schemathesis/compare/v4.0.15...v4.0.16) - 2025-07-31

### :bug: Fixed

- Internal error if the stateful phase is used with `--generation-unique-inputs`. [#2977](https://github.com/schemathesis/schemathesis/issues/2977)
- Do not show auth headers for cases when the test case was sent specifically without auth.
- Do not show unnecessary auth warning if the only test that happened was for missing auth.

### :wrench: Changed

- Improve wording for authentication-related warning.

## [4.0.15](https://github.com/schemathesis/schemathesis/compare/v4.0.14...v4.0.15) - 2025-07-26

### :bug: Fixed

- Incorrect serialization of parameters with nested structures during the coverage phase. [#2966](https://github.com/schemathesis/schemathesis/issues/2966)

### :racing_car: Performance

- Improve performance for schemas with `multipleOf` during the coverage phase.

## [4.0.14](https://github.com/schemathesis/schemathesis/compare/v4.0.13...v4.0.14) - 2025-07-25

### :bug: Fixed

- Negative test cases with invalid parameters mistakenly becoming positive test cases. [#2900](https://github.com/schemathesis/schemathesis/issues/2900), [#2913](https://github.com/schemathesis/schemathesis/issues/2913)
- **CLI**: Avoid overriding config options with CLI default values. The CLI options have higher precedence only if explicitly specified.
- **CLI**: Gracefully handle non-existing config file for the `--config-file` CLI option.

## [4.0.13](https://github.com/schemathesis/schemathesis/compare/v4.0.12...v4.0.13) - 2025-07-24

### :bug: Fixed

- Honor filters defined via a config file in `pytest` integration.

## [4.0.12](https://github.com/schemathesis/schemathesis/compare/v4.0.11...v4.0.12) - 2025-07-21

### :wrench: Changed

- Display cURL code sample for application-level exceptions when using the ASGI / WSGI integration.

## [4.0.11](https://github.com/schemathesis/schemathesis/compare/v4.0.10...v4.0.11) - 2025-07-18

### :bug: Fixed

- Check for wildcard response keys when searching for response definitions. [#2960](https://github.com/schemathesis/schemathesis/discussions/2960)

## [4.0.10](https://github.com/schemathesis/schemathesis/compare/v4.0.9...v4.0.10) - 2025-07-17

### :bug: Fixed

- Negative test cases with invalid query parameters mistakenly becoming positive test cases.
- Support `x-examples` as a list for Open API 2.0.

### :wrench: Changed

- Display cURL code samples on more network errors. [#2940](https://github.com/schemathesis/schemathesis/issues/2940)

## [4.0.9](https://github.com/schemathesis/schemathesis/compare/v4.0.8...v4.0.9) - 2025-07-13

### :bug: Fixed

- Do not generate negative test cases during the coverage phase if the original schema accepts any value.

### :wrench: Changed

- Do not display API probing result in the test phases summary.
- Do not display API probing errors in CLI output. Treat errors as a missing capability.
- Display cURL code samples on more network errors. [#2940](https://github.com/schemathesis/schemathesis/issues/2940)

## [4.0.8](https://github.com/schemathesis/schemathesis/compare/v4.0.7...v4.0.8) - 2025-07-12

### :bug: Fixed

- Use `utf-8` encoding when generating JUnit reports.
- Properly display Schemathesis version in CLI.
- Test case metadata containing incorrect info about generated components causing false positive failures in `negative_data_rejection` and `positive_data_acceptance` checks. [#2900](https://github.com/schemathesis/schemathesis/issues/2900)
- Negative test cases with invalid query parameters mistakenly becoming positive test cases.

## [4.0.7](https://github.com/schemathesis/schemathesis/compare/v4.0.6...v4.0.7) - 2025-07-08

### :rocket: Added

- Support for `application/yaml` media type.

### :wrench: Changed

- Validate schema of YAML response.

## [4.0.6](https://github.com/schemathesis/schemathesis/compare/v4.0.5...v4.0.6) - 2025-07-07

### :bug: Fixed

- Use `utf-8` encoding when generating JUnit reports

### :wrench: Changed

- Consider connection error as a failed API probe. [#2935](https://github.com/schemathesis/schemathesis/issues/2935)

## [4.0.5](https://github.com/schemathesis/schemathesis/compare/v4.0.4...v4.0.5) - 2025-07-04

### :wrench: Changed

- Improve error messages for `negative_data_rejection` and `positive_data_acceptance` checks.

### :bug: Fixed

- Ignoring some string formats during positive test case generation in the coverage phase. [#2930](https://github.com/schemathesis/schemathesis/issues/2930)

## [4.0.4](https://github.com/schemathesis/schemathesis/compare/v4.0.3...v4.0.4) - 2025-07-02

### :wrench: Changed

- Show cURL commands on network timeouts.

### :bug: Fixed

- Empty path parameter in the negative tests. [#2912](https://github.com/schemathesis/schemathesis/issues/2912)
- Generating negative test cases where query parameters do not appear in the resulting URL making them positive. [#2900](https://github.com/schemathesis/schemathesis/issues/2900)

## [4.0.3](https://github.com/schemathesis/schemathesis/compare/v4.0.2...v4.0.3) - 2025-06-30

### :wrench: Changed

- **Pytest**: Cleaner error reporting for Schema-related errors (like unknown media type).

### :bug: Fixed

- **Pytest**: Issue where enabling or disabling checks via the config file had no effect.
- **Pytest**: Ignored `tls-verify`, `request-timeout`, `request-cert`, and `request-cert-key` options supplied via the config file.

## [4.0.2](https://github.com/schemathesis/schemathesis/compare/v4.0.1...v4.0.2) - 2025-06-15

### :bug: Fixed

- Don't send explicitly passed headers for the `missing_required_header` check. [#2898](https://github.com/schemathesis/schemathesis/issues/2898)

## [4.0.1](https://github.com/schemathesis/schemathesis/compare/v4.0.0...v4.0.1) - 2025-06-13

### :rocket: Added

- Config file validation for `operations` that don't include any configuration options.

### :bug: Fixed

- **CLI**: Combining `--include-*` & `--exclude-*`. [#2894](https://github.com/schemathesis/schemathesis/issues/2894)
- Combining CLI filter options with config file-based filtering.

## [4.0.0](https://github.com/schemathesis/schemathesis/compare/v4.0.0-beta.1...v4.0.0) - 2025-06-10

This release only includes documentation & URLs updates.

Check the [Migration Guide](https://github.com/schemathesis/schemathesis/blob/master/MIGRATION.md) for key changes.

## [4.0.0-beta.1](https://github.com/schemathesis/schemathesis/compare/v4.0.0-alpha.12...v4.0.0-beta.1) - 2025-06-07

### :rocket: Added

- Support for validating `requests` / `httpx` / `werkzeug` responses in `Case.validate_response`. [#1718](https://github.com/schemathesis/schemathesis/issues/1718)

### :wrench: Changed

- Generate at least one non-NULL character in path parameters. [#2790](https://github.com/schemathesis/schemathesis/issues/2790)
- Improved failure messages for `unsupported_method` and `missing_required_header` checks.
- Restore `Case.formatted_path`.
- Update serialization error messages.
- Update documentation links in error messages.
- Improved failure messages for `ignored_auth`. [#2779](https://github.com/schemathesis/schemathesis/issues/2779)
- Do not show the "Missing test data" warning if stateful testing has non-404 responses. [#2795](https://github.com/schemathesis/schemathesis/issues/2795)
- Restore support for validating `requests` / `httpx` / `werkzeug` responses in `validate_response` and `is_response_valid`.
- Rename `is_response_valid` to `is_valid_response` for consistency with other functions in the codebase.
- Change default values for `query` / `path_parameters` / `headers` / `cookies` to an empty dict instead of `None`.
- **INTERNAL**: Add `Case.__slots__`.

### :bug: Fixed

- Internal error during negative testing in some cases on Open API 3.1.
- **Pytest**: not using all built-in checks by default.
- **Pytest**: Ignored `headers` from config file.
- **Pytest**: Ignored `basic_auth` from config file.
- **Pytest**: Ignored Hypothesis settings from config file.
- Make header overrides case-insensitive.
- Incorrect auth detection in `ignored_auth` when it is passed to `call` or `call_and_validate`. [#2846](https://github.com/schemathesis/schemathesis/issues/2846)
- Incorrect check for cookie and query param based authorization in `ignored_auth`.
- Do not include `parameters` in the error message about missing HTTP method.

### :fire: Removed

- `Schema.add_link`. Adjust your API schema manually instead.
- `Schema.configure`. Use the config file instead. If you used to pass `app` to `Schema.configure`, pass it to `Case.call` or `Case.call_and_validate` instead.
- `@schema.override`. Use `parameters` configuration option instead.

Change this:

```python
@schema.override(path_parameters={"user_id": 42})
```

To:

```toml
parameters = { user_id = 42 }
```

## [4.0.0-alpha.12](https://github.com/schemathesis/schemathesis/compare/v4.0.0-alpha.11...v4.0.0-alpha.12) - 2025-06-02

This release features rewritten documentation, now live at https://schemathesis.github.io/schemathesis/

What's included:

- Quick Start Guide and tutorial
- 8 practical how-to guides
- Core concepts and architecture explanations
- Complete CLI, configuration, and Python API reference

Coming in the next release:

- Pytest integration guide
- Remaining pytest-specific API documentation

This should be the final alpha release. Going forward, I'll focus on documentation improvements, feature polish, and providing a migration guide for the stable release.

### :rocket: Added

- A way to configure status codes for the `not_a_server_error` check. [#2539](https://github.com/schemathesis/schemathesis/issues/2539)
- `@schemathesis.serializer` decorator as a way to serialize data of media types not supported by Schemathesis.

### :bug: Fixed

- **Coverage phase**: Incorrect reference resolution scope during test generation
- Do not show the `operation returned only 4xx responses during unit tests` warning if the API operation only returned HTTP 500 responses.
- Internal error inside `ignored_auth` in negative testing mode.
- Do not show additional Hypothesis notes on errors during CLI execution.
- Internal error on `ChunkedEncodingError`.
- Headers automatically added by HTTP libraries (e.g., `Accept`) are now correctly omitted during negative testing for missing required headers.

### :wrench: Changed

- Run positive and negative tests by default.
- Add timestamps to report filenames to avoid rewriting exiting report in subsequent runs.
- Coverage phase no longer emits duplicate query parameter names by default. The `phases.coverage.generate-duplicate-query-parameters` config option allows for controlling this behavior.
- Report cURL commands for some network-level errors (connection resets, server crashes). [#2709](https://github.com/schemathesis/schemathesis/issues/2709)
- Cleanup pytest output. [#2714](https://github.com/schemathesis/schemathesis/issues/2714)
- Clarify warnings and make them configurable. [#2761](https://github.com/schemathesis/schemathesis/issues/2761)
- Rename entities related to Targeted Property-based testing. `schemathesis.target` -> `schemathesis.metric`, `TargetContext` -> `MetricContext`

### :fire: Removed

- `--contrib-openapi-fill-missing-examples`. Use `[phases.examples]` configuration table instead:

```toml
[phases.coverage]
fill-missing = true
```

## [4.0.0-alpha.11](https://github.com/schemathesis/schemathesis/compare/v4.0.0-alpha.10...v4.0.0-alpha.11) - 2025-05-26

### :rocket: Added

Introducing `schemathesis.toml` as a configuration file for Schemathesis.

It provides fine-grained control over individual API operations and supports multi-project configurations. Global settings go at the top level, with dedicated sections for operations and projects.

CLI options override configuration file settings when specified.

Example:

```toml
# Default settings for any project
base-url = "https://api.example.com"

# Settings specific to `GET /users`
[[operations]]
include-name = "GET /users"
request-timeout = 5.0

# Specific to Payments API matched by `info.title`
[[project]]
title = "Payment Processing API"
base-url = "https://payments.example.com"
workers = 4
```

You can also use environment variable substitution for string values:

```toml
headers = { Authorization = "Bearer ${API_TOKEN}" }
```

- Stabilized `positive_data_acceptance` and `missing_required_header` checks.

### :bug: Fixed

- **Coverage Phase**:
    - Do not generate empty path parameters.
    - Skip empty string examples for path parameters.
    - Generate default values if examples are incorrect or inappropriate for their location.
    - Avoid duplicate positive test cases for string & numeric values in some scenarios.
    - Avoid duplicate negative test cases for objects in some scenarios.
    - Internal error caused by generating invalid header values.
    - Internal error on `maxItems` & unsupported `pattern` combination.
    - Incorrect generation mode in generated test cases which caused false positive in `positive_data_acceptance`.
    - Generating strings of incorrect length on certain `pattern` & `maxLength` combinations.
- Do not trigger `positive_data_acceptance` on 5xx responses.
- Support for Hypothesis `>6.131.14`.
- Internal error on CTRL-C when running API probes.

### :wrench: Changed

- Enable all available checks by default.
- Do not fallback to GraphQL loading if schema location ends with `openapi.json` and similar filenames. [#2757](https://github.com/schemathesis/schemathesis/issues/2757)
- **INTERNAL**: Ignore deprecation warnings from `jsonschema`.

### :fire: Removed

- `--experimental` CLI option. All experimental features have been stabilized.
- `--experimental-coverage-unexpected-methods` CLI option. Use `[phases.coverage]` configuration table instead:

```toml
[phases.coverage]
unexpected-methods = ["PATCH"]
```

- `--experimental-missing-required-header-allowed-statuses` CLI option. Use `[checks.missing_required_header]` configuration table instead:

```toml
[checks.missing_required_header]
expected-statuses = [200, 201, 202]
```

- `--experimental-positive-data-acceptance-allowed-statuses` CLI option. Use `[checks.positive_data_acceptance]` configuration table instead:

```toml
[checks.positive_data_acceptance]
expected-statuses = [200, 201, 202]
```

- `--experimental-negative-data-rejection-allowed-statuses` CLI option. Use `[checks.negative_data_rejection]` configuration table instead:

```toml
[checks.negative_data_rejection]
expected-statuses = [200, 201, 202]
```

- `--set-{header,cookie,path,query}` CLI options. Use parameter overrides in the configuration file instead:

```toml
# Global parameters
[parameters]
api_version = "v2"

# Operation-specific parameters
[[operations]]
include-name = "GET /users/"
parameters = { limit = 50, offset = 0 }

[[operations]]
include-name = "GET /users/{user_id}/"
# Disambiguate parameters with the same name
parameters = { "path.user_id" = 42, "query.user_id" = 100 }
```

## [4.0.0-alpha.10](https://github.com/schemathesis/schemathesis/compare/v4.0.0-alpha.9...v4.0.0-alpha.10) - 2025-05-07

### :bug: Fixed

- Generate negative test cases for large nested arrays during the coverage phase.
- Generate strings larger than 10000 characters during the coverage phase.
- Internal error on building a JUnit report if the same failures appear multiple times across multiple test phases. [#2814](https://github.com/schemathesis/schemathesis/issues/2814)

## [4.0.0-alpha.9](https://github.com/schemathesis/schemathesis/compare/v4.0.0-alpha.8...v4.0.0-alpha.9) - 2025-05-06

### :wrench: Changed

- Support basic canonicalisation of regex patterns. For example, `[\\W\\w]` could be replaced with `.` in some scenarios.

### :bug: Fixed

- Missing reference resolution scope when serializing `multipart` payloads. [#2776](https://github.com/schemathesis/schemathesis/issues/2776)
- Compatibility with hypothesis >= 6.131.4. [#2797](https://github.com/schemathesis/schemathesis/issues/2797)
- Cover more nested `enum` values during the coverage phase.
- Avoid extremely slow generation of large strings combined with `patterns` during the coverage phase.
- Generate objects during the coverage phase even if `"type": "object"` is not present.
- Generate empty strings in more cases during the coverage phase.
- Generate nested `items` during the coverage phase.
- Generate large arrays during the coverage phase.

## [4.0.0-alpha.8](https://github.com/schemathesis/schemathesis/compare/v4.0.0-alpha.7...v4.0.0-alpha.8) - 2025-04-05

### :rocket: Added

- Additional `base_url` validation for `BaseSchema.configure` method.
- Temporary `SCHEMATHESIS_DISABLE_COVERAGE` environment variable so the coverage phase can be disabled for the pytest integration.

### :wrench: Changed

- **INTERNAL**: Use `str` in enums.

### :bug: Fixed

- Do not mutate `pattern` keywords in response schema validation. [#2749](https://github.com/schemathesis/schemathesis/issues/2749)
- Support for async schema fixtures in `schemathesis.pytest.from_fixture`.
- Generate empty header values during the coverage phase.
- Correctly handle second CTRL-C when waiting for worker threads.
- Generate negative values for `minItems` & `maxItems` during the coverage phase.
- Use `default` value as valid input during the coverage phase.
- Unknown `multipart/form-data` fields not added to the final test case payload.
- Generate a non-empty string for negative testing of `type: string` enums during the coverage phase.
- Export `HookContext` & `BaseSchema` as a part of the public Python API.

## [4.0.0-alpha.7](https://github.com/schemathesis/schemathesis/compare/v4.0.0-alpha.6...v4.0.0-alpha.7) - 2025-03-21

### :rocket: Added

-   `--experimental-coverage-unspecified-methods`
    CLI option that accept a comma separated list of HTTP methods to use
    when generating test cases with methods not specified in the API
    during the **coverage** phase.

## [4.0.0-alpha.6](https://github.com/schemathesis/schemathesis/compare/v4.0.0-alpha.5...v4.0.0-alpha.6) - 2025-03-20

### :bug: Fixed

-   Incorrect quantifiers merging for patterns involving single-element
    set of characters like `[+]`.
-   Internal error in the coverage phase due to incorrect example value
    extraction.
-   If the generated query parameter value is an empty object, send it
    as an empty string.

## [4.0.0-alpha.5](https://github.com/schemathesis/schemathesis/compare/v4.0.0-alpha.4...v4.0.0-alpha.5) - 2025-02-23

This release introduces a new phase management system for CLI that
simplifies test execution control and separates unit testing into
different stages.

Phase configuration changes:

-   `examples` (formerly `explicit`): Runs examples specified in the API
    schema
-   `fuzzing` (formerly `generate`): Testing with randomly generated
    test cases
-   `coverage`: Deterministic testing of schema constraints and boundary
    values
-   `reuse` and `shrink` remain enabled by default. Disable via
    `--generation-database=none` and `--no-shrink`.
-   `target` phase available via `--generation-maximize=<METRIC>`

**NOTE**: Pytest integration does not currently have a way to disable
the coverage phase. Python API support is planned for future releases.

### :rocket: Added

-   Warning for 4xx-only operations during unit tests to help identify
    configuration issues.

### :wrench: Changed

-   Separate `coverage` and `examples` into independent testing phases.
-   Replace `--hypothesis-phases` with `--phases`.
-   Do not report `unsupported_method` failure if the API returned HTTP
    200 on OPTIONS request.
-   Add HTTP 406 status to the list of status codes that are expected
    for negative test cases.
-   The experimental `--experimental-no-failfast` option has been
    stabilized as `--continue-on-failure`. This option ensures all test
    cases within a scenario are executed, even if failures occur.

### :bug: Fixed

-   **Coverage phase**: Missing test case metadata leading to some
    failures not being detected.
-   **Coverage phase**: Missing parameter overrides.
-   **Coverage phase**: Custom auth implementation not applied to test
    cases.
-   **Coverage phase**: Not applying parameter serialization rules
    during test generation.
-   Incorrect quantifiers merging for some patterns. [#2732](https://github.com/schemathesis/schemathesis/issues/2732)
-   Showing `1 errors` instead of `1 error` in CLI output.

### :fire: Removed

-   `--hypothesis-no-phases`.
-   `--exitfirst`. Use `--max-failures=1` instead.

## [4.0.0-alpha.4](https://github.com/schemathesis/schemathesis/compare/v4.0.0-alpha.3...v4.0.0-alpha.4) - 2025-02-03

### :rocket: Added

-   `--report` unified reporting system with multiple format support.
-   `--report-dir` for centralized report storage.
-   Display Open API link definition & extraction errors in CLI output.

### :wrench: Changed

-   Rename `--generation-optimize` to `--generation-maximize`
-   Rename `--generation-mode` to `-m/--mode`
-   Rename `--generation-max-examples` to `-n/--max-examples`
-   Rename `--junit-xml` to `--report=junit`
-   Rename `--cassette-*` options to `--report=vcr/har` with
    format-specific paths
-   Replace `shrink` in `--hypothesis-phases` with a separate
    `--no-shrink` option
-   Simplify help messages for filtering options.
-   Add display of selected operations count in CLI.
-   Improve state machine generation by prioritizing reliable API entry
    points over random operations.
-   Make operation filtering independent of API base path for more
    predictable behavior.
-   Improve error message for malformed JSON responses.
-   Return `UNRESOLVABLE` sentinel instead of an empty string when Open
    API runtime expressions can't be evaluated (e.g., when
    `$response.body#/id` is not found)
-   **BREAKING**: The `validate_response` method in state machines now
    accepts the same keyword arguments as `call`. If you've overridden
    this method, update its signature to include `**kwargs`.

### :bug: Fixed

-   Handling of multiple API links pointing to the same operation with
    different parameters.
-   **CLI**: Make exact method filters case-insensitive.
-   Internal error in coverage phase when a parameter mixes keywords for
    different types.
-   Skip irrelevant checks for "Unspecified HTTP method" coverage
    scenarios.
-   Handle `verify=False` properly when specified via `get_call_kwargs`
    on a state machine. [#2713](https://github.com/schemathesis/schemathesis/issues/2713)
-   Preserve test data when unit tests are interrupted via CTRL-C.

### :fire: Removed

-   `--cassette-format` (replaced by `--report`).

## [4.0.0-alpha.3](https://github.com/schemathesis/schemathesis/compare/v4.0.0-alpha.2...v4.0.0-alpha.3) - 2025-01-27

### :rocket: Added

-   Add `LoadingStarted` & `LoadingFinished` to the public API.
-   Display the random generator seed in CLI output.

### :wrench: Changed

-   Improve control over API calls in stateful testing to make test
    scenarios more diverse.
-   Improve error message in CLI when the schema has no Open API links.
-   Improve error message in CLI when the schema contains incorrect Open
    API links.
-   Display the number of covered, selected, and total Open API links in
    stateful testing output.
-   Vary random seed in subsequent state machine re-runs to avoid
    repeating all previous sequences.

### :bug: Fixed

-   Handling of complex regex patterns with multiple quantifiers to
    respect length constraints during test generation.
-   Internal error during the coverage phase if negated parameter has no
    `type`.
-   Internal error in CLI if run with `PYTHONIOENCODING` environment
    variable that is not `utf8`.
-   Overriding of multiple incoming links defined for the same status
    code in OpenAPI specification.
-   Support for API links where operations can form a cycle (e.g.,
    DELETE -\> POST -\> DELETE).
-   Incorrect Open API link selection when target operations are
    filtered out.
-   False positive in the `ensure_resource_availability` check.
-   Calculating the number of Open API links selected for testing.

## [4.0.0-alpha.2](https://github.com/schemathesis/schemathesis/compare/v4.0.0a1...v4.0.0-alpha.2) - 2025-01-20

### :rocket: Added

-   Improved visibility into Open API link extraction success/failure
    status [#823](https://github.com/schemathesis/schemathesis/issues/823)

### :wrench: Changed

-   Unified test progress display with multi-spinner interface and
    single progress bar [#2372](https://github.com/schemathesis/schemathesis/issues/2372)
-   Optimized stateful testing by generating only required test data for
    Open API links.
-   Cleaner display of schema loading errors.

### :bug: Fixed

-   More accurate exception deduplication based on source location
    instead of messages.
-   Stricter validation of `--include-*` and `--exclude-*` CLI options.

## [4.0.0a1](https://github.com/schemathesis/schemathesis/compare/v3.39.6...v4.0.0a1) - 2025-01-15

I'm releasing Schemathesis 4.0.0a1 - the biggest change in the project's
history. I've rewritten major parts of the core engine, Python API, and
pytest integration from scratch to enable features that were impossible
to implement before. While this means removing some functionality
temporarily, it was necessary to clean up four years of accumulated
hacks and create a more solid foundation.

This is an alpha release - expect breaking changes and missing features.
If you're using Schemathesis in production, stick with 3.x for now. The
documentation is outdated, and I'll update it as the new architecture
stabilizes.

I'd really appreciate your feedback at [this GitHub
Discussion](https://github.com/schemathesis/schemathesis/discussions/2677) -
it will help shape the path to stable 4.0. A detailed migration guide
and complete changelog will follow.

### :rocket: Added

-   New test phases system with `--phases`
    CLI option to control unit & stateful testing.

### :racing_car: Performance

-   Up to 3x faster test execution.
-   Up to 15x lower memory usage.

### :wrench: Changed

-   Schema loaders reorganized with namespaces:
    -   `schemathesis.from_uri` → `schemathesis.openapi.from_url`
    -   `schemathesis.from_pytest_fixture` →
        `schemathesis.pytest.from_fixture`
-   Response handling: Custom checks now receive Schemathesis'
    `Response` class instead of `requests.Response`.
-   Payload serialization: Decorators per transport replace single class
    implementation.
-   CLI: Updated header & summary style.
-   Sanitization: Direct arguments in
    `schemathesis.sanitization.configure` instead of `Config` instance.

**Renamed CLI Options**

-   `--data-generation-methods` →
    `--generation-mode`
-   `--targets` →
    `--generation-optimize`
-   `--hypothesis-derandomize` →
    `--generation-deterministic`
-   `--hypothesis-database` →
    `--generation-database`
-   `--hypothesis-seed` →
    `--generation-seed`
-   `--contrib-unique-data` →
    `--generation-unique-inputs`
-   `--hypothesis-max-examples` →
    `--generation-max-examples`
-   `--sanitize-output` →
    `--output-sanitize`
-   `--hypothesis-suppress-health-check` →
    `--suppress-health-check`

### :fire: Removed

-   `aiohttp` integration.
-   Old-style stateful runner (new one is now default).
-   Schemathesis.io integration & `--report` option (local HTML reports
    coming later).
-   FastAPI fixups.
-   Python code samples (only cURL now).
-   Python 3.8 support.
-   Support for `pytest<7.0`.
-   CLI Options: `--endpoint`, `--method`, `--tag`, `--operation-id`,
    `--skip-deprecated-operations`, `--show-trace`,
    `--debug-output-file`, `--hypothesis-deadline`,
    `--hypothesis-report-multiple-bugs`, `--hypothesis-verbosity`,
    `--store-network-log`, `--pre-run`, `--dry-run`,
    `--contrib-openapi-formats-uuid`, `--validate-schema`.
-   Most loader configuration moved to `schema.configure` method.
-   `add_case` hook.
-   `schemathesis.contrib.unique_data`.
-   Single argument `AuthProvider.get`.
-   `schemathesis.runner.prepare` (use
    `schemathesis.engine.from_schema`).
-   `schemathesis replay` command.
-   Stateful testing summary (coming later).
-   `SCHEMA_ANALYSIS` experimental feature.

## [3.39.9](https://github.com/schemathesis/schemathesis/compare/v3.39.8...v3.39.9) - 2025-02-01

### :bug: Fixed

-   Internal error in coverage phase when a parameter is mixing keywords
    for different types.
-   Do not run irrelevant checks on "Unspecified HTTP method" type of
    coverage scenarios.
-   Ignoring `verify=False` when specified via `get_call_kwargs` on a
    state machine. [#2713](https://github.com/schemathesis/schemathesis/issues/2713)

### :wrench: Changed

-   Slightly improve the error message on malformed JSON.

## [3.39.8](https://github.com/schemathesis/schemathesis/compare/v3.39.7...v3.39.8) - 2025-01-25

### :bug: Fixed

-   Handling of complex regex patterns with multiple quantifiers to
    respect length constraints during test generation.
-   Internal error during the coverage phase if negated parameter has no
    `type`.

## [3.39.7](https://github.com/schemathesis/schemathesis/compare/v3.39.6...v3.39.7) - 2025-01-16

### :wrench: Changed

-   Rebuild Docker `stable` with the v3 branch.

## [3.39.6](https://github.com/schemathesis/schemathesis/compare/v3.39.5...v3.39.6) - 2025-01-12

### :wrench: Changed

-   Add HTTP 428 status to the allowed status list of the
    `negative_data_rejection` check. [#2669](https://github.com/schemathesis/schemathesis/issues/2669)

## [3.39.5](https://github.com/schemathesis/schemathesis/compare/v3.39.4...v3.39.5) - 2024-12-27

### :rocket: Added

-   Experimental `unsupported_method` check.

### :wrench: Changed

-   Always expect HTTP 401 for the `Authorization` header in the
    experimental `missing_required_header` check.
-   Do not make HEAD request for "Unspecified HTTP method".

## [3.39.4](https://github.com/schemathesis/schemathesis/compare/v3.39.3...v3.39.4) - 2024-12-26

### :bug: Fixed

-   `TypeError` on extracting explicit examples.

## [3.39.3](https://github.com/schemathesis/schemathesis/compare/v3.39.2...v3.39.3) - 2024-12-24

### :bug: Fixed

-   Code sample containing incorrect HTTP method for the
    `Unspecified HTTP method` case in the coverage phase.
-   `TypeError` on some `x-www-form-urlencoded` payloads during the
    coverage phase.

## [3.39.2](https://github.com/schemathesis/schemathesis/compare/v3.39.1...v3.39.2) - 2024-12-23

### :wrench: Changed

-   Update upper bound on `pytest-subtests` to `<0.15.0`.
-   Adjust JUnit XML output so it is properly displayed by Jenkins.

### :bug: Fixed

-   Do not report 5XX responses in `use_after_free` as they don't
    indicate the presence of the previously deleted resource.
-   Deduplicate test cases in JUnit XML report.

### :racing_car: Performance

-   Faster iteration over API operations.

## [3.39.1](https://github.com/schemathesis/schemathesis/compare/v3.39.0...v3.39.1) - 2024-12-17

### :bug: Fixed

-   False positive in the `ensure_resource_availability` check.
-   XML serialization no longer produces duplicate attributes.

## [3.39.0](https://github.com/schemathesis/schemathesis/compare/v3.38.10...v3.39.0) - 2024-12-16

### :rocket: Added

-   `--experimental-no-failfast` CLI option to make Schemathesis
    continue testing an API operation after a failure is found.

### :bug: Fixed

-   Avoid writing unbounded prefixes in XML serialization.

### :wrench: Changed

-   Escape XML entities instead of rejecting invalid ones.

## [3.38.10](https://github.com/schemathesis/schemathesis/compare/v3.38.9...v3.38.10) - 2024-12-11

### :bug: Fixed

-   Ignored request-related configuration inside the `ignored_auth`
    check. [#2613](https://github.com/schemathesis/schemathesis/issues/2613)

## [3.38.9](https://github.com/schemathesis/schemathesis/compare/v3.38.8...v3.38.9) - 2024-12-02

### :bug: Fixed

-   `UnicodeEncodeError` when sending a request during the coverage
    phase.
-   Duplicated test cases for missing required headers during the
    coverage phase.

## [3.38.8](https://github.com/schemathesis/schemathesis/compare/v3.38.7...v3.38.8) - 2024-11-28

### :bug: Fixed

-   `UnicodeEncodeError` when sending a request during the coverage
    phase.
-   Duplicated test cases for missing required headers during the
    coverage phase.
-   Generating positive test cases when they are explicitly excluded via
    configuration during the coverage phase.

## [3.38.7](https://github.com/schemathesis/schemathesis/compare/v3.38.6...v3.38.7) - 2024-11-16

### :rocket: Added

-   Generating duplicate query parameters during the coverage phase.
-   Generating cases with arbitrary HTTP methods during the coverage
    phase.

### :bug: Fixed

-   Not sending negated query parameters in some cases during the
    coverage phase.
-   Incorrect `data_generation_method` reported during the coverage
    phase in some cases.

## [3.38.6](https://github.com/schemathesis/schemathesis/compare/v3.38.5...v3.38.6) - 2024-11-12

### :rocket: Added

-   Support arrays for headers & path parameters during the coverage
    phase.

### :wrench: Changed

-   Make the `ignored_auth` stricter by always checking for the 401
    status exactly instead of any non-200.

### :bug: Fixed

-   Missed generating booleans in some cases during the coverage phase.
-   Populate `meta.parameter` in more cases during the coverage phase.
-   Incorrect quantifiers merging for some regex patterns.

## [3.38.5](https://github.com/schemathesis/schemathesis/compare/v3.38.4...v3.38.5) - 2024-10-30

### :bug: Fixed

-   Compatibility with Hypothesis \> 6.115.6. [#2565](https://github.com/schemathesis/schemathesis/issues/2565)

## [3.38.4](https://github.com/schemathesis/schemathesis/compare/v3.38.3...v3.38.4) - 2024-10-29

### :wrench: Changed

-   Generate more negative combinations during the coverage phase.

## [3.38.3](https://github.com/schemathesis/schemathesis/compare/v3.38.2...v3.38.3) - 2024-10-26

### :wrench: Changed

-   Generate more negative combinations during the coverage phase.
-   Ensure text description is always present for test cases in the
    coverage phase.

## [3.38.2](https://github.com/schemathesis/schemathesis/compare/v3.38.1...v3.38.2) - 2024-10-22

### :bug: Fixed

-   Internal error on generating missed required path parameter during
    the coverage phase.

## [3.38.1](https://github.com/schemathesis/schemathesis/compare/v3.38.0...v3.38.1) - 2024-10-21

### :rocket: Added

-   Generating test cases with missing required parameters during the
    coverage phase.
-   Store information about what parameter is mutated during the
    coverage phase.

### :wrench: Changed

-   Adjust the `negative_data_rejection` config to include fewer 4XX
    status codes (400, 401, 403, 404, 422).

## [3.38.0](https://github.com/schemathesis/schemathesis/compare/v3.37.1...v3.38.0) - 2024-10-21

### :rocket: Added

-   Support negative cases for `items` and `patternProperties` during
    the coverage phase.
-   Location information for all negative values generated at the
    coverage phase.
-   Python 3.13 support.

### :wrench: Changed

-   Ensure `minLength` & `maxLength` are taken into account when
    generating negative cases with `pattern` during the coverage phase.

### :bug: Fixed

-   Passing `additional_checks` & `excluded_checks` to
    `Case.call_and_validate`.
-   Not generating some negative patterns during the coverage phase.
-   Internal error on unsupported regex in the coverage phase.
-   False positive in `ignored_auth` if auth is provided via
    `--set-query` or `--set-cookie`.
-   `ignored_auth` not working under `pytest`.

### :racing_car: Performance

-   Major speedup for the coverage phase.

## [3.37.1](https://github.com/schemathesis/schemathesis/compare/v3.37.0...v3.37.1) - 2024-10-17

### :bug: Fixed

-   Performance regression caused by adjusted pretty-printing logic in
    `Hypothesis`. [#2507](https://github.com/schemathesis/schemathesis/issues/2507)

## [3.37.0](https://github.com/schemathesis/schemathesis/compare/v3.36.4...v3.37.0) - 2024-10-09

### :rocket: Added

-   Support for `pytest-subtests` up to `0.14`.
-   Experimental "Positive Data Acceptance" check to verify that
    schema-conforming data receives 2xx status responses. Enable with
    `--experimental=positive_data_acceptance`
-   Experimental CLI options to configure the `negative_data_rejection`
    check.
-   More negative string combinations with patterns in the coverage
    phase.

### :bug: Fixed

-   Internal error in conditional hooks.
-   Negative test cases for patterns in the coverage phase.

## [3.36.4](https://github.com/schemathesis/schemathesis/compare/v3.36.3...v3.36.4) - 2024-10-05

### :bug: Fixed

-   False positive for `ignored_auth` when used in stateful test runner. [#2482](https://github.com/schemathesis/schemathesis/issues/2482)
-   Open Api 3.1 spec using `$ref` in a path is incorrectly validated as invalid. [#2484](https://github.com/schemathesis/schemathesis/issues/2484)
-   Properly serialize `seed` in cassettes if `--hypothesis-derandomize` is present.

### :racing_car: Performance

-   Improvements for the coverage phase.

## [3.36.3](https://github.com/schemathesis/schemathesis/compare/v3.36.2...v3.36.3) - 2024-09-29

### :rocket: Added

-   Meta information about generated data in the coverage phase.

## [3.36.2](https://github.com/schemathesis/schemathesis/compare/v3.36.1...v3.36.2) - 2024-09-26

### :wrench: Changed

-   Merge `minLength` & `maxLength` into `pattern` to avoid extremely
    slow generation in most popular cases.
-   Avoid generating `{` and `}` for path parameters.
-   Generate all negative types in the coverage phase.

### :bug: Fixed

-   Internal error on incorrect examples during the coverage phase.

## [3.36.1](https://github.com/schemathesis/schemathesis/compare/v3.36.0...v3.36.1) - 2024-09-23

### :wrench: Changed

-   Use `requestBody` examples as the source of valid inputs during the
    coverage phase.
-   Reuse top-level schema examples in more places during the coverage
    phase.
-   Generate more combinations of optional parameters during the
    coverage phase.

### :bug: Fixed

-   `ignored_auth` false positives on custom auth and explicit `--auth`
    CLI option. [#2462](https://github.com/schemathesis/schemathesis/issues/2462)
-   Avoid skipping string generation if they have `pattern` during the
    coverage phase.

## [3.36.0](https://github.com/schemathesis/schemathesis/compare/v3.35.5...v3.36.0) - 2024-09-15

### :rocket: Added

-   Reimplementation of test case deduplication in CLI. It effectively
    un-deprecates the `--contrib-unique-data` CLI option.
-   Extend `ignored_auth` to check for incorrect auth.
-   More `properties` combinations for the coverage phase.
-   Use the `default` field as a source of
    valid inputs during the coverage phase.

### :wrench: Changed

-   Add `ctx` as the first argument for all checks. This is a step
    towards checks that cover multiple responses at once.
-   Validate custom check function signatures.

### :wastebasket: Deprecated

-   Custom checks that do not accept `ctx` as the first argument.

### :bug: Fixed

-   Avoid running checks twice in new-style stateful tests.
-   Missing `timeout` in certain situations when loading the schema from
    the network.
-   Ignoring `with_security_parameters` in runner in some cases.

## [3.35.5](https://github.com/schemathesis/schemathesis/compare/v3.35.4...v3.35.5) - 2024-09-08

### :wrench: Changed

-   Extend explicit examples discovery mechanism by checking response
    examples.
-   Saving the generated data into a cassette when `--dry-run` is
    provided. [#1423](https://github.com/schemathesis/schemathesis/issues/1423)
-   Saving timeouted requests into a cassette.

### :bug: Fixed

-   Support non-Starlette ASGI apps in more places.

## [3.35.4](https://github.com/schemathesis/schemathesis/compare/v3.35.3...v3.35.4) - 2024-09-05

### :bug: Fixed

-   Missed `example` field in the coverage phase.

## [3.35.3](https://github.com/schemathesis/schemathesis/compare/v3.35.2...v3.35.3) - 2024-09-05

### :wrench: Changed

-   Use more explicit examples in the coverage phase.
-   Make CLI options help more readable.

### :bug: Fixed

-   Ignored `generation_config` in explicit example tests when it is
    explicitly passed to the test runner.
-   Incomplete header values in some serialization cases.

## [3.35.2](https://github.com/schemathesis/schemathesis/compare/v3.35.1...v3.35.2) - 2024-09-01

### :wrench: Changed

-   Restructure the `st run --help` output.
-   Use explicit examples in the coverage phase.

### :bug: Fixed

-   Ensure that the `-D` CLI option is respected in the coverage phase.
-   Prevent stateful tests failing with `Unsatisfiable` if it they
    previously had successfully generated test cases.

## [3.35.1](https://github.com/schemathesis/schemathesis/compare/v3.35.0...v3.35.1) - 2024-08-27

### :rocket: Added

-   New `phase` field to VCR cassettes to indicate the testing phase of
    each recorded test case.

### :bug: Fixed

-   Internal errors in the experimental "coverage" phase.
-   Missing `Case.data_generation_method` in test cases generated during
    the coverage phase.
-   Incorrect header values generated during the coverage phase.

## [3.35.0](https://github.com/schemathesis/schemathesis/compare/v3.34.3...v3.35.0) - 2024-08-25

### :rocket: Added

-   **EXPERIMENTAL**: New "coverage" phase in the test runner. It aims
    to explicitly cover common test scenarios like missing required
    properties, incorrect types, etc. Enable it with
    `--experimental=coverage-phase`
-   Extending CLI with custom options and CLI handlers via hooks.

## [3.34.3](https://github.com/schemathesis/schemathesis/compare/v3.34.2...v3.34.3) - 2024-08-24

### :wrench: Changed

-   Adjust the distribution of negative test cases in stateful tests so
    they are less likely to occur for starting transitions.

## [3.34.2](https://github.com/schemathesis/schemathesis/compare/v3.34.1...v3.34.2) - 2024-08-20

### :bug: Fixed

-   Not using the proper session in the `ignored_auth` check. [#2409](https://github.com/schemathesis/schemathesis/issues/2409)
-   WSGI support for `ignored_auth`.

## [3.34.1](https://github.com/schemathesis/schemathesis/compare/v3.34.0...v3.34.1) - 2024-08-20

### :bug: Fixed

-   Error in `response_header_conformance` if the header definition is
    behind `$ref`. [#2407](https://github.com/schemathesis/schemathesis/issues/2407)

## [3.34.0](https://github.com/schemathesis/schemathesis/compare/v3.33.3...v3.34.0) - 2024-08-17

### :rocket: Added

-   The `ensure_resource_availability` check. It verifies that a freshly
    created resource is available in related API operations.
-   The `ignored_auth` check. It verifies that the API operation
    requires the specified authentication.
-   Enable string format verification in response conformance checks. [#787](https://github.com/schemathesis/schemathesis/issues/787)
-   Control over cache key in custom auth implementation. [#1775](https://github.com/schemathesis/schemathesis/issues/1775)
-   The `--generation-graphql-allow-null` CLI option that controls
    whether `null` should be used for optional arguments in GraphQL
    queries. Enabled by default. [#1994](https://github.com/schemathesis/schemathesis/issues/1994)
-   Filters for hooks. [#1852](https://github.com/schemathesis/schemathesis/issues/1852)
-   Verify header schema conformance. [#796](https://github.com/schemathesis/schemathesis/issues/796)

### :wrench: Changed

-   Pass default stateful test runner config to `TestCase` used by
    `pytest` & `unittest` integration.
-   Rework transitions in stateful tests in order to reduce the number
    of unhelpful API calls.
-   Improve error message when `base_url` is missing for a schema loaded
    from a file.

### :bug: Fixed

-   Missing sanitization in new-style stateful tests.
-   Missing new-style stateful testing results in JUnit output.
-   Internal error when handling an exception inside a hook for a
    GraphQL schema.
-   Filters being ignored in the old-style stateful test runner. [#2376](https://github.com/schemathesis/schemathesis/issues/2376)
-   Missing sanitization for query parameters in code samples.

## [3.33.3](https://github.com/schemathesis/schemathesis/compare/v3.33.2...v3.33.3) - 2024-07-29

### :bug: Fixed

-   Incorrect default deadline for stateful tests in CLI.
-   Incorrect handling of `allOf` subschemas in testing explicit
    examples. [#2375](https://github.com/schemathesis/schemathesis/issues/2375)

### :wrench: Changed

-   Reduce the default stateful step count from 50 to 10. It increases
    the variety of the generated API call sequences.

## [3.33.2](https://github.com/schemathesis/schemathesis/compare/v3.33.1...v3.33.2) - 2024-07-27

### :bug: Fixed

-   Internal error in stateful testing.
-   Internal error in CLI output when some of test cases has no
    responses due to timeout. [#2373](https://github.com/schemathesis/schemathesis/issues/2373)

## [3.33.1](https://github.com/schemathesis/schemathesis/compare/v3.33.0...v3.33.1) - 2024-07-22

### :bug: Fixed

-   Ignoring nested examples. [#2358](https://github.com/schemathesis/schemathesis/issues/2358)

## [3.33.0](https://github.com/schemathesis/schemathesis/compare/v3.32.2...v3.33.0) - 2024-07-19

### :rocket: Added

-   A set of CLI options and a Python API for including and excluding
    what API operations to test. [#703](https://github.com/schemathesis/schemathesis/issues/703), [#819](https://github.com/schemathesis/schemathesis/issues/819), [#1398](https://github.com/schemathesis/schemathesis/issues/1398)
-   A way to filter API operations by an expression in CLI. [#1006](https://github.com/schemathesis/schemathesis/issues/1006)
-   Support for filtering GraphQL operations by `name`.

### :bug: Fixed

-   Missed `operation_id` & `tag` filter in some cases.
-   Broken compatibility with `Hypothesis<6.108`. [#2357](https://github.com/schemathesis/schemathesis/issues/2357)

### :wastebasket: Deprecated

-   `--method`, `--endpoint`, `--tag`, `--operation-id`,
    `--skip-deprecated-operations` CLI options in favor of the new
    `--include-*` and `--exclude-*` options. See more details in the CLI
    documentation.
-   `method`, `endpoint`, `tag`, `operation_id` and
    `skip_deprecated_operations` arguments in `schemathesis.from_*`
    loaders and the `parametrize` function in favor of the new `include`
    and `exclude` methods on `schema` instances.

## [3.32.2](https://github.com/schemathesis/schemathesis/compare/v3.32.1...v3.32.2) - 2024-07-17

### :bug: Fixed

-   Circular import in `schemathesis.runner.events`.

## [3.32.1](https://github.com/schemathesis/schemathesis/compare/v3.32.0...v3.32.1) - 2024-07-17

### :rocket: Added

-   Filtering by `operation_id` in conditional auth implementation.

### :bug: Fixed

-   Internal error when saving debug logs with
    `--experimental=stateful-test-runner` or
    `--experimental=schema-analysis` enabled. [#2353](https://github.com/schemathesis/schemathesis/issues/2353)

## [3.32.0](https://github.com/schemathesis/schemathesis/compare/v3.31.1...v3.32.0) - 2024-07-14

### :rocket: Added

-   Support for authentication via CLI arguments in new-style stateful
    tests.
-   Support for `--hypothesis-seed` in new-style stateful tests.
-   Support for `--set-*` CLI options in new-style stateful tests.
-   Support for `--max-response-time` in new-style stateful tests.
-   Support for targeted property-based testing in new-style stateful
    tests.
-   Support for `--request-*` CLI options in new-style stateful tests.
-   Support for `--generation-*` CLI options in new-style stateful
    tests.
-   Support for `--max-failures` in new-style stateful tests.
-   Support for `--dry-run` in new-style stateful tests.
-   `all` variant for the `--hypothesis-suppress-health-check` CLI
    option.
-   Support for Hypothesis \>= `6.108.0`.

### :bug: Fixed

-   WSGI support for new-style stateful tests.
-   Ignoring configured data generation methods in new-style stateful
    tests.
-   Using constant `data_generation_method` value for HTTP interactions
    in VCR cassettes.
-   Not reporting errors with `--experimental=stateful-only`. [#2326](https://github.com/schemathesis/schemathesis/issues/2326)
-   Internal error on CTRL-C during new-style stateful tests.
-   Use `--request-proxy` for API probing.
-   Fill the `seed` field in cassettes for new-style stateful tests.
-   Ignoring remote scope when getting API operation by reference.

### :wrench: Changed

-   Do not run new-style stateful tests if unit tests exited due to
    `--exitfirst`.
-   Display error details if API probing fails.

## [3.31.1](https://github.com/schemathesis/schemathesis/compare/v3.31.0...v3.31.1) - 2024-07-03

### :bug: Fixed

-   Generating negative test cases for path and query parameters. [#2312](https://github.com/schemathesis/schemathesis/issues/2312)

### :wrench: Changed

-   Do not consider ignoring additional parameters as a failure in
    `negative_data_rejection`.

## [3.31.0](https://github.com/schemathesis/schemathesis/compare/v3.30.4...v3.31.0) - 2024-06-30

### :rocket: Added

-   Storing cassettes in the HAR format via the `--cassette-format=har`
    CLI option. [#2299](https://github.com/schemathesis/schemathesis/issues/2299)
-   Support for cassettes in the new-style stateful test runner.
-   `--generation-with-security-parameters=false` CLI option to disable
    generation of security parameters (like tokens) in test cases.

### :bug: Fixed

-   Incorrect test case ids stored in VCR cassettes. [#2302](https://github.com/schemathesis/schemathesis/issues/2302)
-   Incorrect reference resolution scope for security schemes if the API
    operation has a different scope than the global security schemes. [#2300](https://github.com/schemathesis/schemathesis/issues/2300)
-   Properly display unresolvable reference if it comes from a missing
    file.

## [3.30.4](https://github.com/schemathesis/schemathesis/compare/v3.30.3...v3.30.4) - 2024-06-28

### :bug: Fixed

-   Missing overrides from `--set-*` CLI options in tests for explicit
    examples.

## [3.30.3](https://github.com/schemathesis/schemathesis/compare/v3.30.2...v3.30.3) - 2024-06-27

### :bug: Fixed

-   Internal error when piping stdout to a file in CLI on Windows.

## [3.30.2](https://github.com/schemathesis/schemathesis/compare/v3.30.1...v3.30.2) - 2024-06-27

### :bug: Fixed

-   Excessive `urllib3` warnings during testing `localhost` via `https`.
-   Misreporting of undocumented `Content-Type` when documented content
    types contain wildcards.
-   Incorrect test case reporting when code samples contain a single
    sanitized parameter. [#2294](https://github.com/schemathesis/schemathesis/issues/2294)

## [3.30.1](https://github.com/schemathesis/schemathesis/compare/v3.30.0...v3.30.1) - 2024-06-24

### :rocket: Added

-   `--output-truncate=false` CLI option to disable schema and response
    payload truncation in error messages.

### :wrench: Changed

-   More fine-grained events for stateful testing.

### :bug: Fixed

-   Internal error caused by an upstream race condition bug in
    Hypothesis. [#2269](https://github.com/schemathesis/schemathesis/issues/2269)
-   Do not output stateful tests sub-section in CLI if there are no
    stateful tests due to applied filters.

## [3.30.0](https://github.com/schemathesis/schemathesis/compare/v3.29.2...v3.30.0) - 2024-06-23

### :rocket: Added

-   **EXPERIMENTAL**: New stateful test runner in CLI. [#864](https://github.com/schemathesis/schemathesis/issues/864)
-   The `--experimental=stateful-only` CLI flag to run only stateful
    tests if the new test runner is enabled. Note that this feature is
    experimental and may change in future releases without notice.
-   Ability to extract values from headers, path, and query parameters
    using regular expressions in OpenAPI links.
-   The `negative_data_rejection` check. It ensures that the API rejects
    negative data as specified in the schema.
-   The `use_after_free` check. It ensures that the API returns a 404
    response after a successful DELETE operation on an object. At the
    moment, it is only available in state-machine-based stateful
    testing.
-   Support for building dynamic payloads via OpenAPI links. This allows
    for building objects or arrays where nested items are not hardcoded
    but dynamically evaluated.
-   `APIStateMachine.format_rules` method to format transition rules in
    a human-readable format.

```
POST /user
└── 201
    ├── GET /users/{ids}
    └── DELETE /user/{id}

GET /users/{ids}
└── 200
    └── PATCH /user

DELETE /user/{id}
└── 204
    └── DELETE /user/{id}
```

### :wrench: Changed

-   Enforce the `minLength` keyword on string path parameters to avoid
    the rejection of empty values later on. This improves the
    performance of data generation.
-   Rework building state machines for stateful testing to improve
    performance.
-   Improve error messages on `MaxRetryError`. [#2234](https://github.com/schemathesis/schemathesis/issues/2234)
-   Migrate to new-style `pytest` hooks. [#2181](https://github.com/schemathesis/schemathesis/issues/2181)
-   Filter out Hypothesis' warning about resetting the recursion limit
    in multi-worker tests.
-   Show sub-schema location in `response_schema_conformance` failure
    messages. [#2270](https://github.com/schemathesis/schemathesis/issues/2270)
-   Avoid collecting data for stateful tests in CLI when they are
    explicitly disabled.

### :bug: Fixed

-   Internal error during OpenAPI link resolution if the needed
    parameter is missing in the response.
-   Improper output when a JSON pointer can't be resolved during OpenAPI
    link resolution.
-   Generating invalid examples created by wrapping a named example
    value into another object. [#2238](https://github.com/schemathesis/schemathesis/issues/2238)
-   Distinguish more failures in stateful testing.
-   Generate different functions for state machine transitions to
    properly use swarm testing.
-   `RuntimeError` caused by a race condition when initializing
    Hypothesis' PRNG in multiple workers.
-   Missing body in `Case` if it is mutated after the `make_case` call. [#2208](https://github.com/schemathesis/schemathesis/issues/2208)
-   Internal error when a rate limiter hits its limit. [#2254](https://github.com/schemathesis/schemathesis/issues/2254)
-   Internal error during reference resolving when using relative file
    paths.
-   Ignoring property examples defined under the `example` key in Open
    API 2.0 schemas. [#2277](https://github.com/schemathesis/schemathesis/issues/2277)

### :fire: Removed

-   Support for `pytest<6.0`.

### :racing_car: Performance

-   Improve performance of copying schemas.

## [3.29.2](https://github.com/schemathesis/schemathesis/compare/v3.29.1...v3.29.2) - 2024-05-31

### :bug: Fixed

-   Remove temporary `print` calls.

## [3.29.1](https://github.com/schemathesis/schemathesis/compare/v3.29.0...v3.29.1) - 2024-05-31

### :bug: Fixed

-   Inlining too much in stateful testing.

## [3.29.0](https://github.com/schemathesis/schemathesis/compare/v3.28.1...v3.29.0) - 2024-05-30

**Changed**:

-   **INTERNAL**: Remove the ability to mutate components used in
    `schema["/path"]["METHOD"]` access patterns.

### :bug: Fixed

-   Not serializing shared parameters for an API operation.
-   `OperationNotFound` raised in `schema.get_operation_by_id` if the
    relevant path item is behind a reference.
-   Missing parameters shared under the same path in stateful testing if
    the path is behind a reference.
-   `KeyError` instead of `OperationNotFound` when the operation ID is
    not found in Open API 3.1 without path entries.
-   Not respecting `allow_x00=False` in headers and cookies. [#2220](https://github.com/schemathesis/schemathesis/issues/2220)
-   Internal error when building an error message for some
    network-related issues. [#2219](https://github.com/schemathesis/schemathesis/issues/2219)

### :racing_car: Performance

-   Optimize `schema["/path"]["METHOD"]` access patterns and reduce
    memory usage.
-   Optimize `get_operation_by_id` method performance and reduce memory
    usage.
-   Optimize `get_operation_by_reference` method performance.
-   Less copying during schema traversal.

## [3.28.1](https://github.com/schemathesis/schemathesis/compare/v3.28.0...v3.28.1) - 2024-05-11

### :bug: Fixed

-   Internal error on unresolvable Open API links during stateful
    testing.
-   Internal error when media type definition has only `example` or
    `examples` keys.

### :racing_car: Performance

-   Improve performance of `add_link` by avoiding unnecessary reference
    resolving.

## [3.28.0](https://github.com/schemathesis/schemathesis/compare/v3.27.1...v3.28.0) - 2024-05-10

### :rocket: Added

-   `Request.deserialize_body` and `Response.deserialize_body` helper
    methods to deserialize payloads to bytes from Base 64.
-   Support for `multipart/mixed` media type.

### :wrench: Changed

-   Do not show suggestion to show a traceback on Hypothesis'
    `Unsatisfiable` error.
-   Clarify error message on unsupported recursive references.
-   Report more details on some internal errors instead of "Unknown
    Schema Error".
-   Update error message on why Schemathesis can't generate test cases
    for some API operations.

### :bug: Fixed

-   Internal error on Windows when the CLI output is redirected to a
    file and code samples contain non CP1252 characters.
-   Properly check for nested recursive references inside combinators.
    This makes Schemathesis work with more schemas with recursive
    references.

## [3.27.1](https://github.com/schemathesis/schemathesis/compare/v3.27.0...v3.27.1) - 2024-04-29

### :rocket: Added

-   `GenerationConfig.headers.strategy` attribute for customizing header
    generation. [#2137](https://github.com/schemathesis/schemathesis/issues/2137)
-   Support for `python -m schemathesis.cli`. [#2142](https://github.com/schemathesis/schemathesis/issues/2142)
-   Support for `anyio>=4.0`. [#2081](https://github.com/schemathesis/schemathesis/issues/2081)

### :bug: Fixed

-   Supporting non-Starlette ASGI apps. [#2136](https://github.com/schemathesis/schemathesis/issues/2136)
-   Missing version metadata in ASGI client causing errors with
    ASGI3-only apps. [#2136](https://github.com/schemathesis/schemathesis/issues/2136)

## [3.27.0](https://github.com/schemathesis/schemathesis/compare/v3.26.2...v3.27.0) - 2024-04-14

### :rocket: Added

-   `Case.as_transport_kwargs` method to simplify the creation of
    transport-specific keyword arguments for sending requests.

### :wrench: Changed

-   Make `Case.call` work with `ASGI` & `WSGI` applications.
-   Extend the JUnit XML report format to match CLI output including
    skipped tests, code samples, and more.

### :wastebasket: Deprecated

-   `Case.call_wsgi` & `Case.call_asgi` in favor of `Case.call`.
-   `Case.as_requests_kwargs` & `Case.as_werkzeug_kwargs` in favor of
    `Case.as_transport_kwargs`.

## [3.26.2](https://github.com/schemathesis/schemathesis/compare/v3.26.1...v3.26.2) - 2024-04-06

### :rocket: Added

-   Support for `pyrate-limiter>=3.0`.

### :bug: Fixed

-   Excluding `\x00` bytes as a result of probes.

## [3.26.1](https://github.com/schemathesis/schemathesis/compare/v3.26.0...v3.26.1) - 2024-04-04

### :rocket: Added

-   Store time needed to generate each test case.

### :bug: Fixed

-   `InvalidArgument` when using `from_pytest_fixture` with parametrized
    pytest fixtures and Hypothesis settings. [#2115](https://github.com/schemathesis/schemathesis/issues/2115)

## [3.26.0](https://github.com/schemathesis/schemathesis/compare/v3.25.6...v3.26.0) - 2024-03-21

### :rocket: Added

-   Support for per-media type data generators. [#962](https://github.com/schemathesis/schemathesis/issues/962)
-   Support for `application/yaml` & `text/yml` media types in
    `YAMLSerializer`.
-   **EXPERIMENTAL**: Run automatic schema optimization & format
    inference if CLI is authenticated in Schemathesis.io.

### :bug: Fixed

-   Not resolving references in nested security schemes. [#2073](https://github.com/schemathesis/schemathesis/issues/2073)

### :wrench: Changed

-   Improve error message when the minimum possible example is too
    large.

## [3.25.6](https://github.com/schemathesis/schemathesis/compare/v3.25.5...v3.25.6) - 2024-03-02

### :bug: Fixed

-   Not respecting `allow_x00` and `codec` configs options during
    filling gaps in explicit examples.
-   Internal error when sending `multipart/form-data` requests when the
    schema defines the `*/*` content type.
-   Internal error when YAML payload definition contains nested `binary`
    format.
-   Internal error when an Open API 2.0 schema contains no `swagger` key
    and the schema version is forced.

### :wrench: Changed

-   Indicate API probing results in CLI.

## [3.25.5](https://github.com/schemathesis/schemathesis/compare/v3.25.4...v3.25.5) - 2024-02-29

### :bug: Fixed

-   Incorrect error message when the code inside the hook module raises
    `ImportError`. [#2074](https://github.com/schemathesis/schemathesis/issues/2074)
-   Compatibility with Hypothesis \>6.98.14
-   Not respecting `allow_x00` and `codec` configs options for data
    generation in some cases. [#2072](https://github.com/schemathesis/schemathesis/issues/2072)

## [3.25.4](https://github.com/schemathesis/schemathesis/compare/v3.25.3...v3.25.4) - 2024-02-25

### :wrench: Changed

-   Improve error message when the minimum possible example is too
    large.

## [3.25.3](https://github.com/schemathesis/schemathesis/compare/v3.25.2...v3.25.3) - 2024-02-22

### :rocket: Added

-   Added `__contains__` method to `ParameterSet` for easier parameter
    checks in hooks.

### :wrench: Changed

-   Suppress TLS-related warnings during API probing.

## [3.25.2](https://github.com/schemathesis/schemathesis/compare/v3.25.1...v3.25.2) - 2024-02-21

### :rocket: Added

-   Run automatic probes to detect the application capabilities before
    testing. They allow for more accurate data generation, reducing
    false positive test failures. [#1840](https://github.com/schemathesis/schemathesis/issues/1840)
-   Support running async Python tests with `trio`. [#1872](https://github.com/schemathesis/schemathesis/issues/1872)

### :bug: Fixed

-   Invalid spec detection if the experimental support for Open API 3.1
    is not explicit explicitly enabled.
-   Invalid spec detection if the input YAML contains not allowed
    characters.
-   `AttributeError` when using the experimental support for Open API
    3.1 with multiple workers.
-   Do not skip API operation if it is still possible to generate
    positive tests when `-D all` is passed.

## [3.25.1](https://github.com/schemathesis/schemathesis/compare/v3.25.0...v3.25.1) - 2024-02-10

### :wrench: Changed

-   **CLI**: Enhanced Open API 3.1.0 support messaging, now suggesting
    `--experimental=openapi-3.1` option for partial compatibility.

### :bug: Fixed

-   Not reporting errors during testing of explicit examples when data
    generation is flaky.

## [3.25.0](https://github.com/schemathesis/schemathesis/compare/v3.24.3...v3.25.0) - 2024-02-07

### :rocket: Added

-   `--hypothesis-no-phases` CLI option to disable Hypothesis testing
    phases. [#1324](https://github.com/schemathesis/schemathesis/issues/1324)
-   Support for loading GraphQL schemas from JSON files that contain the
    `__schema` key.
-   Response validation for GraphQL APIs.
-   Support `tag` in filters for custom auth.
-   Support for testing examples inside `anyOf` / `oneOf` / `allOf`
    keywords.
-   Support for the `text/xml` media type in `XMLSerializer`.
-   Support for the `text/json` media type in `JSONSerializer`.
-   Support for pytest 8.

### :wrench: Changed

-   **CLI**: Eagerly check for permissions when writing output to a
    file, including JUnit XML and other reports.
-   **Python**: Explicitly note that combining `@schema.given` with
    explicit examples from the spec is not supported. [#1217](https://github.com/schemathesis/schemathesis/issues/1217)
-   Clarify error message when a state machine has no transitions. [#1992](https://github.com/schemathesis/schemathesis/issues/1992)
-   Do not consider missing the `paths` key an error for Open API 3.1.
-   Improved formatting of multiple errors within the same API operation.
-   Allow arbitrary objects in array for `application/x-www-form-urlencoded` payloads.

### :wastebasket: Deprecated

-   The `--contrib-unique-data` CLI option and the corresponding
    `schemathesis.contrib.unique_data` hook. The concept of this feature
    does not fit the core principles of Hypothesis where strategies are
    configurable on a per-example basis but this feature implies
    uniqueness across examples. This leads to cryptic error messages
    about external state and flaky test runs, therefore it will be
    removed in Schemathesis 4.0

### :bug: Fixed

-   **CLI**: Do not duplicate the error message in the output when the
    error has no traceback and the `--show-trace` option is provided.
-   **Open API**: Internal error on path templates that contain `.`
    inside path parameters.
-   **Open API**: YAML serialization of data generated for schemas with
    `format: binary`.
-   Create parent directories when saving JUnit XML reports and other
    file-based output. [#1995](https://github.com/schemathesis/schemathesis/issues/1995)
-   Internal error when an API operation contains multiple parameters
    with the same name and some of them contain the `examples` keyword.
-   Internal error during query parameter generation on schemas that do
    not contain the `type` keyword.
-   Example generation for request body parameters using `$ref`.
-   Generating examples for properties that have deeply nested `$ref`.
-   Generating examples for properties with boolean sub-schemas.
-   Validating responses with boolean sub-schemas on Open API 3.1.
-   `TypeError` on non-string `pattern` values. This could happen on
    values in YAML, such that when not quoted, they are parsed as
    non-strings.
-   Testing examples requiring unsupported payload media types resulted
    in an internal error. These are now correctly reported as errors
-   Internal error on unsupported regular expressions in inside
    properties during example generation.
-   Missing XML definitions when the media type contains options like
    `application/xml; charset=utf-8`.
-   Unhandled timeout while reading the response payload.
-   Internal error when the header example in the schema is not a valid
    header.
-   Handle `KeyError` during state machine creation.
-   Deduplicate network errors that contain unique URLs in their
    messages.
-   Not reporting multiple errors of different kinds at the same API
    operation.
-   Group similar errors within the same API operation.

## [3.24.3](https://github.com/schemathesis/schemathesis/compare/v3.24.2...v3.24.3) - 2024-01-23

### :bug: Fixed

-   Incorrect base URL handling for GraphQL schemas. [#1987](https://github.com/schemathesis/schemathesis/issues/1987)

## [3.24.2](https://github.com/schemathesis/schemathesis/compare/v3.24.1...v3.24.2) - 2024-01-23

### :rocket: Added

-   **Python**: Shortcut to create strategies for all operations or a
    subset of them via `schema.as_strategy()` and
    `schema["/path/"].as_strategy()`. [#1982](https://github.com/schemathesis/schemathesis/issues/1982)

### :wrench: Changed

-   **Python**: Cleaner `repr` for GraphQL & Open API schemas.
-   **GraphQL**: Show suggestion when a field is not found in
    `schema["Query"][field_name]`.

### :bug: Fixed

-   Filter out test cases that can not be serialized when the API
    operation requires `application/x-www-form-urlencoded`. [#1306](https://github.com/schemathesis/schemathesis/issues/1306)

## [3.24.1](https://github.com/schemathesis/schemathesis/compare/v3.24.0...v3.24.1) - 2024-01-22

### :wrench: Changed

-   Cleanup SSL error messages.

### :bug: Fixed

-   Internal error when an unresolvable pointer occurs during data
    generation.
-   Internal errors when references lead to non-objects.
-   Missing `schema.override` on schemas created via the
    `from_pytest_fixture` loader.
-   Not calling hooks for `query` / `cookies` / `headers` in GraphQL
    schemas. [#1978](https://github.com/schemathesis/schemathesis/issues/1978)
-   Inability to access individual operations in GraphQL schema objects. [#1976](https://github.com/schemathesis/schemathesis/issues/1976)

## [3.24.0](https://github.com/schemathesis/schemathesis/compare/v3.23.1...v3.24.0) - 2024-01-21

### :rocket: Added

-   CLI options for overriding Open API parameters in test cases. [#1676](https://github.com/schemathesis/schemathesis/issues/1676)
-   A way to override Open API parameters the `pytest` integration with
    the `override` decorator. [#8](https://github.com/schemathesis/schemathesis/issues/8)
-   **Open API**: Support for the `examples` keyword inside individual
    property schemas. [#1730](https://github.com/schemathesis/schemathesis/issues/1730), [#1320](https://github.com/schemathesis/schemathesis/issues/1320)
-   **Open API**: Extract explicit examples from all defined media
    types. [#921](https://github.com/schemathesis/schemathesis/issues/921)

### :wrench: Changed

-   Raise an error if it is not possible to generate explicit examples. [#1771](https://github.com/schemathesis/schemathesis/issues/1771)
-   Avoid using the deprecated `cgi` module. [#1962](https://github.com/schemathesis/schemathesis/issues/1962)

### :bug: Fixed

-   **Open API**: Properly combine multiple explicit examples extracted
    from `examples` and `example` fields. [#1360](https://github.com/schemathesis/schemathesis/issues/1360)
-   **Open API**: Ignoring examples referenced via the `$ref` keyword. [#1692](https://github.com/schemathesis/schemathesis/issues/1692)

## [3.23.1](https://github.com/schemathesis/schemathesis/compare/v3.23.0...v3.23.1) - 2024-01-14

### :wrench: Changed

-   Do not auto-detect spec if the `--force-schema-version` CLI option
    is present.
-   Do not assume GraphQL when trying to auto-detect spec in an empty
    input file.

### :bug: Fixed

-   Internal error when the schema file is empty.

## [3.23.0](https://github.com/schemathesis/schemathesis/compare/v3.22.1...v3.23.0) - 2023-12-29

### :rocket: Added

-   New CLI option `--contrib-openapi-fill-missing-examples` to
    automatically generate random examples for API operations that lack
    explicit examples. [#1728](https://github.com/schemathesis/schemathesis/issues/1728), [#1376](https://github.com/schemathesis/schemathesis/issues/1376)
-   New CLI option `--request-proxy` to set HTTP(s) proxies for network
    calls. [#1723](https://github.com/schemathesis/schemathesis/issues/1723)

### :wrench: Changed

-   Validate `--generation-codec` values in CLI.
-   Do not deepcopy responses before passing to checks. They are not
    supposed to be mutated inside checks.
-   Pin `anyio` to `<4` due to incompatibility with
    `starlette-testclient`.

### :bug: Fixed

-   Internal error when the configured proxy is not available.
-   Not using `examples` from shared `parameters`. [#1729](https://github.com/schemathesis/schemathesis/issues/1729), [#1513](https://github.com/schemathesis/schemathesis/issues/1513)

## [3.22.1](https://github.com/schemathesis/schemathesis/compare/v3.22.0...v3.22.1) - 2023-12-04

### :bug: Fixed

-   Internal error during network error handling. [#1933](https://github.com/schemathesis/schemathesis/issues/1933)

## [3.22.0](https://github.com/schemathesis/schemathesis/compare/v3.21.2...v3.22.0) - 2023-12-03

### :rocket: Added

-   Support for `hypothesis-jsonschema==0.23`.
-   A way to control what characters are used for string generation. [#1142](https://github.com/schemathesis/schemathesis/issues/1142), [#1286](https://github.com/schemathesis/schemathesis/issues/1286), [#1562](https://github.com/schemathesis/schemathesis/issues/1562), [#1668](https://github.com/schemathesis/schemathesis/issues/1668)
-   Display the total number of collected links in the CLI output. [#1383](https://github.com/schemathesis/schemathesis/issues/1383)
-   `arm64` Docker builds. [#1740](https://github.com/schemathesis/schemathesis/issues/1740).
-   Use Python 3.12 in Docker images.
-   Store Docker image name in `Metadata`.
-   GraphQL scalar strategies for `Date`, `Time`, `DateTime`, `IP`,
    `IPv4`, `IPv6`, `Long`, `BigInt` and `UUID`. [#1690](https://github.com/schemathesis/schemathesis/issues/1690)

### :wrench: Changed

-   Bump the minimum supported Hypothesis version to `6.84.3`.
-   Bump the minimum supported `jsonschema` version to `4.18.0`.
-   Bump the minimum supported `hypothesis_graphql` version to `0.11.0`.
-   Use the same random seed for all tests in CLI. [#1384](https://github.com/schemathesis/schemathesis/issues/1384).
-   Improve serialization error messages in CLI.
-   Store skip reason in the runner events.
-   Build `bookworm`-based Debian Docker images instead of
    `buster`-based.
-   Improve error message on unknown scalar types in GraphQL.
-   Better auto-detection of GraphQL schemas.
-   Display parsing errors for schemas that are expected to be JSON or
    YAML.

### :wastebasket: Deprecated

-   Using the `--show-errors-tracebacks` CLI option. Use `--show-trace`
    instead.

### :bug: Fixed

-   Internal error when a non-existing schema file is passed together
    with `--base-url`. [#1912](https://github.com/schemathesis/schemathesis/issues/1912).
-   Internal error during schema loading from invalid URLs.
-   Ignore incompatible GraphQL checks in CLI rather than fail the whole
    test run. [#1918](https://github.com/schemathesis/schemathesis/issues/1918).

### :fire: Removed

-   Support for Python 3.7.
-   Unnecessary dependencies on `typing-extensions` and
    `importlib-metadata`.

## [3.21.2](https://github.com/schemathesis/schemathesis/compare/v3.21.1...v3.21.2) - 2023-11-27

### :rocket: Added

-   Support for `hypothesis>=6.90.1`.

## [3.21.1](https://github.com/schemathesis/schemathesis/compare/v3.21.0...v3.21.1) - 2023-11-16

### :rocket: Added

-   Basic support for `httpx` in `Case.validate_response`.

### :wrench: Changed

-   Restore the ability to import `NOT_SET` from `schemathesis.utils`. [#1890](https://github.com/schemathesis/schemathesis/issues/1890)

## [3.21.0](https://github.com/schemathesis/schemathesis/compare/v3.20.2...v3.21.0) - 2023-11-09

### :rocket: Added

-   Add Python 3.12 compatibility. [#1809](https://github.com/schemathesis/schemathesis/issues/1809)
-   Separate command for report upload.

### :wrench: Changed

-   Generated binary data inside `Case.body` is wrapped with a custom
    wrapper - `Binary` in order to simplify compatibility with
    `hypothesis-jsonschema`.
-   Do not modify `Case.body` inside `Case.as_requests_kwargs` when
    serializing multipart data.
-   **INTERNAL**: Moved heavy imports inside functions to improve CLI
    startup time by 4.3x, not affecting overall execution speed. [#1509](https://github.com/schemathesis/schemathesis/issues/1509)
-   Improved messaging for loading hooks and WSGI application issues.
-   Refined documentation strings for CLI options.
-   Added an error message if an internal error happened inside CLI
    event handler.
-   Unified CLI messages for errors arising from network, configuration,
    and Hypothesis-related issues. [#1600](https://github.com/schemathesis/schemathesis/issues/1600), [#1607](https://github.com/schemathesis/schemathesis/issues/1607), [#1782](https://github.com/schemathesis/schemathesis/issues/1782), [#1835](https://github.com/schemathesis/schemathesis/issues/1835)
-   Try to validate JSON data even if there is no proper `Content-Type`
    header. [#1787](https://github.com/schemathesis/schemathesis/issues/1787)
-   Refined failure reporting for clarity. [#1784](https://github.com/schemathesis/schemathesis/issues/1784), [#1785](https://github.com/schemathesis/schemathesis/issues/1785), [#1790](https://github.com/schemathesis/schemathesis/issues/1790), [#1799](https://github.com/schemathesis/schemathesis/issues/1799), [#1800](https://github.com/schemathesis/schemathesis/issues/1800)

## [3.20.2](https://github.com/schemathesis/schemathesis/compare/v3.20.1...v3.20.2) - 2023-10-27

### :bug: Fixed

-   Incorrect documentation & implementation for enabling experimental
    features in `pytest`.

## [3.20.1](https://github.com/schemathesis/schemathesis/compare/v3.20.0...v3.20.1) - 2023-10-20

### :wrench: Changed

-   Improved CLI error messages for missing or invalid arguments.

## [3.20.0](https://github.com/schemathesis/schemathesis/compare/v3.19.7...v3.20.0) - 2023-10-18

### :rocket: Added

-   Support for `application/xml` serialization based on Open API schema
    definitions. [#733](https://github.com/schemathesis/schemathesis/issues/733)
-   Hook shortcuts (`filter_query`, `map_header`, etc.) to minimize
    boilerplate in extensions. [#1673](https://github.com/schemathesis/schemathesis/issues/1673)
-   Support for colored output from docker container. [#1170](https://github.com/schemathesis/schemathesis/issues/1170)
-   A way to disable suggestion for visualizing test results via the
    `SCHEMATHESIS_REPORT_SUGGESTION=0` environment variable. [#1802](https://github.com/schemathesis/schemathesis/issues/1802)
-   Automatic FastAPI fixup injecting for ASGI loaders, eliminating the
    need for manual setup. [#1797](https://github.com/schemathesis/schemathesis/issues/1797)
-   Support for `body` hooks in GraphQL schemas, enabling custom
    filtering or modification of queries and mutations. [#1464](https://github.com/schemathesis/schemathesis/issues/1464)
-   New `filter_operations` hook to conditionally include or exclude
    specific API operations from being tested.
-   Added `contains` method to `ParameterSet` for easier parameter
    checks in hooks. [#1789](https://github.com/schemathesis/schemathesis/issues/1789)
-   Automatic sanitization of sensitive data in the output is now
    enabled by default. This feature can be disabled using the
    `--sanitize-output=false` CLI option. For more advanced
    customization, use `schemathesis.sanitizing.configure()`. [#1794](https://github.com/schemathesis/schemathesis/issues/1794)
-   `--experimental=openapi-3.1` CLI option for experimental support of
    OpenAPI 3.1. This enables compatible JSON Schema validation for
    responses, while data generation remains OpenAPI 3.0-compatible. [#1820](https://github.com/schemathesis/schemathesis/issues/1820)

**Note**: Experimental features can change or be removed in any minor
version release.

### :wrench: Changed

-   Support `Werkzeug>=3.0`. [#1819](https://github.com/schemathesis/schemathesis/issues/1819)
-   Refined generated reproduction code and shortened
    `X-Schemathesis-TestCaseId` for easier debugging. [#1801](https://github.com/schemathesis/schemathesis/issues/1801)
-   Add `case` as the first argument to `AuthContext.set`. Previous
    calling convention is still supported. [#1788](https://github.com/schemathesis/schemathesis/issues/1788)
-   Disable the 'explain' phase in Hypothesis to improve performance. [#1808](https://github.com/schemathesis/schemathesis/issues/1808)
-   Simplify Python code samples for failure reproduction.
-   Do not display `InsecureRequestWarning` in CLI output if the user
    explicitly provided `--request-tls-verify=false`. [#1780](https://github.com/schemathesis/schemathesis/issues/1780)
-   Enhance CLI output for schema loading and internal errors, providing
    clearer diagnostics and guidance. [#1781](https://github.com/schemathesis/schemathesis/issues/1781), [#1517](https://github.com/schemathesis/schemathesis/issues/1517), [#1472](https://github.com/schemathesis/schemathesis/issues/1472)

Before:

``` text
Failed to load schema from https://127.0.0.1:6423/openapi.json
You can use `--wait-for-schema=NUM` to wait for a maximum of NUM seconds on the API schema availability.

Error: requests.exceptions.SSLError: HTTPSConnectionPool(host='localhost', port=6423): Max retries exceeded with url: /openapi.json (Caused by SSLError(SSLCertVerificationError(1, '[SSL: WRONG_VERSION_NUMBER] wrong version number (_ssl.c:992)')))

Add this option to your command line parameters to see full tracebacks: --show-errors-tracebacks
```

After:

``` text
Schema Loading Error

SSL verification problem

    [SSL: WRONG_VERSION_NUMBER] wrong version number

Tip: Bypass SSL verification with `--request-tls-verify=false`.
```

### :wastebasket: Deprecated

-   Defining `AuthProvider.get` with a single `context` argument. The
    support will be removed in Schemathesis `4.0`.

### :bug: Fixed

-   Fixed type hint for `AuthProvider`. [#1776](https://github.com/schemathesis/schemathesis/issues/1776)
-   Do not skip negative tests if the generated value is `None`.
-   Lack of execution for ASGI events during testing. [#1305](https://github.com/schemathesis/schemathesis/issues/1305), [#1727](https://github.com/schemathesis/schemathesis/issues/1727)
-   Confusing error message when trying to load schema from a
    non-existing file. [#1602](https://github.com/schemathesis/schemathesis/issues/1602)
-   Reflect disabled TLS verification in generated code samples. [#1054](https://github.com/schemathesis/schemathesis/issues/1054)
-   Generated cURL commands now include the `Content-Type` header, which
    was previously omitted. [#1783](https://github.com/schemathesis/schemathesis/issues/1783)
-   Improperly serialized headers in
    `SerializedHistoryEntry.case.extra_headers`.

### :racing_car: Performance

-   Optimize event data emission by postponing code sample generation,
    resulting in a `~4%` reduction in the emitted events data size.

### :fire: Removed

-   Unused `SerializedError.example` attribute. It used to be populated
    for flaky errors before they became regular failures.
-   Unused `TestResult.overridden_headers` attribute.

## [3.19.7](https://github.com/schemathesis/schemathesis/compare/v3.19.6...v3.19.7) - 2023-09-03

### :bug: Fixed

-   `Unsatisfiable` error for multiple security schemes applied to the
    same API operation and an explicit `Authorization` header. [#1763](https://github.com/schemathesis/schemathesis/issues/1763)

## [3.19.6](https://github.com/schemathesis/schemathesis/compare/v3.19.5...v3.19.6) - 2023-08-14

### :bug: Fixed

-   Broken `--report` CLI argument under `click>=8.1.4`. [#1753](https://github.com/schemathesis/schemathesis/issues/1753)

## [3.19.5](https://github.com/schemathesis/schemathesis/compare/v3.19.4...v3.19.5) - 2023-06-03

### :bug: Fixed

-   Do not raise `Unsatisfiable` when explicit headers are provided for
    negative tests.
-   Do not raise `Unsatisfiable` when no headers can be negated.

## [3.19.4](https://github.com/schemathesis/schemathesis/compare/v3.19.3...v3.19.4) - 2023-06-03

### :bug: Fixed

-   Improved handling of negative test scenarios by not raising
    `Unsatisfiable` when path parameters cannot be negated but other
    parameters can be negated.

## [3.19.3](https://github.com/schemathesis/schemathesis/compare/v3.19.2...v3.19.3) - 2023-05-25

### :wrench: Changed

-   Support `requests<3`. [#1742](https://github.com/schemathesis/schemathesis/issues/1742)
-   Bump the minimum supported `Hypothesis` version to `6.31.6` to
    reflect requirement from `hypothesis-jsonschema`.

### :bug: Fixed

-   `HypothesisDeprecationWarning` regarding deprecated
    `HealthCheck.all()`. [#1739](https://github.com/schemathesis/schemathesis/issues/1739)

## [3.19.2](https://github.com/schemathesis/schemathesis/compare/v3.19.1...v3.19.2) - 2023-05-20

### :rocket: Added

-   You can now provide a tuple of checks to exclude when validating a
    response.

## [3.19.1](https://github.com/schemathesis/schemathesis/compare/v3.19.0...v3.19.1) - 2023-04-26

### :wrench: Changed

-   Support `requests<2.29`.

### :bug: Fixed

-   Passing `params` / `cookies` to `case.call` causing `TypeError`. [#1734](https://github.com/schemathesis/schemathesis/issues/1734)

### :fire: Removed

-   Direct dependency on `attrs`.

## [3.19.0](https://github.com/schemathesis/schemathesis/compare/v3.18.5...v3.19.0) - 2023-03-22

### :rocket: Added

-   Schemathesis now supports custom authentication mechanisms from the
    `requests` library. You can use
    `schemathesis.auth.set_from_requests` to set up Schemathesis CLI
    with any third-party authentication implementation that works with
    `requests`. [#1700](https://github.com/schemathesis/schemathesis/issues/1700)

``` python
import schemathesis
from requests_ntlm import HttpNtlmAuth

schemathesis.auth.set_from_requests(HttpNtlmAuth("domain\\username", "password"))
```

-   Ability to apply authentication conditionally to specific API
    operations using a combination of `@schemathesis.auth.apply_to()`
    and `@schemathesis.auth.skip_for()` decorators.

``` python
import schemathesis


# Apply auth only for operations that path starts with `/users/` but not the `POST` method
@schemathesis.auth().apply_to(path_regex="^/users/").skip_for(method="POST")
class MyAuth:
    ...
```

-   Add a convenience mapping-like interface to `OperationDefinition`
    including indexing access, the `get` method, and "in" support.
-   Request throttling via the `--rate-limit` CLI option. [#910](https://github.com/schemathesis/schemathesis/issues/910)

### :wrench: Changed

-   Unified Schemathesis custom authentication usage via the
    `schema.auth` decorator, replacing the previous
    `schema.auth.register` and `schema.auth.apply` methods:

``` python
import schemathesis

schema = schemathesis.from_uri("https://example.schemathesis.io/openapi.json")


# Schema-level auth
# Before: @schema.auth.register()
@schema.auth()
class MyAuth:
    ...


# Test-level auth
# Before: @schema.auth.apply(MyAuth)
@schema.auth(MyAuth)
@schema.parametrize()
def test_api(case):
    ...
```

### :bug: Fixed

-   Handling of query parameters and cookies passed to `case.call` and
    query parameters passed to `case.call_wsgi`. The user-provided
    values are now merged with the data generated by Schemathesis,
    instead of overriding it completely. [#1705](https://github.com/schemathesis/schemathesis/issues/1705)
-   Parameter definition takes precedence over security schemes with the
    same name.
-   `Unsatisfiable` error when explicit header name passed via CLI
    clashes with the header parameter name. [#1699](https://github.com/schemathesis/schemathesis/issues/1699)
-   Not using the `port` keyword argument in schema loaders during API
    schema loading. [#1721](https://github.com/schemathesis/schemathesis/issues/1721)

## [3.18.5](https://github.com/schemathesis/schemathesis/compare/v3.18.4...v3.18.5) - 2023-02-18

### :rocket: Added

-   Support for specifying the path to load hooks from via the
    `SCHEMATHESIS_HOOKS` environment variable.
    `[#1702](https://github.com/schemathesis/schemathesis/issues/1702)`.

### :wastebasket: Deprecated

-   Use of the `--pre-run` CLI option for loading hooks. Use the
    `SCHEMATHESIS_HOOKS` environment variable instead.

## [3.18.4](https://github.com/schemathesis/schemathesis/compare/v3.18.3...v3.18.4) - 2023-02-16

### :wrench: Changed

-   Support any Werkzeug 2.x in order to allow mitigation of
    [CVE-2023-25577](https://github.com/advisories/GHSA-xg9f-g7g7-2323). [#1695](https://github.com/schemathesis/schemathesis/issues/1695)

## [3.18.3](https://github.com/schemathesis/schemathesis/compare/v3.18.2...v3.18.3) - 2023-02-12

### :rocket: Added

-   `APIStateMachine.run` method to simplify running stateful tests.

### :wrench: Changed

-   Improved quality of generated test sequences by updating state
    machines in Schemathesis to always run a minimum of two steps during
    testing. [#1627](https://github.com/schemathesis/schemathesis/issues/1627) If you use
    `hypothesis.stateful.run_state_machine_as_test` to run your stateful
    tests, please use the `run` method on your state machine class
    instead. This change requires upgrading `Hypothesis` to at least
    version `6.68.1`.

## [3.18.2](https://github.com/schemathesis/schemathesis/compare/v3.18.1...v3.18.2) - 2023-02-08

### :racing_car: Performance

-   Modify values in-place inside built-in `map` functions as there is
    no need to copy them.
-   Update `hypothesis-jsonschema` to `0.22.1` for up to 30% faster data
    generation in some workflows.

## [3.18.1](https://github.com/schemathesis/schemathesis/compare/v3.18.0...v3.18.1) - 2023-02-06

### :wrench: Changed

-   Stateful testing: Only make stateful requests when stateful data is
    available from another operation. This change significantly reduces
    the number of API calls that likely will fail because of absence of
    stateful data. [#1669](https://github.com/schemathesis/schemathesis/issues/1669)

### :racing_car: Performance

-   Do not merge component schemas into the currently tested schema if
    they are not referenced by it. Originally all schemas were merged to
    make them visible to `hypothesis-jsonschema`, but they imply
    significant overhead. [#1180](https://github.com/schemathesis/schemathesis/issues/1180)
-   Use a faster, specialized version of `deepcopy`.

## [3.18.0](https://github.com/schemathesis/schemathesis/compare/v3.17.5...v3.18.0) - 2023-02-01

### :rocket: Added

-   Extra information to VCR cassettes.

-   The `--contrib-unique-data` CLI option that forces Schemathesis to
    generate unique test cases only. This feature is also available as a
    hook in `schemathesis.contrib.unique_data`.

-   A few decorators & functions that provide a simpler API to extend Schemathesis:
    -   `schemathesis.auth()` for authentication providers;
    -   `schemathesis.check` for checks;
    -   `schemathesis.hook` & `BaseSchema.hook` for hooks;
    -   `schemathesis.serializer` for serializers;
    -   `schemathesis.target` for targets;
    -   `schemathesis.openapi.format` for custom OpenAPI formats.
    -   `schemathesis.graphql.scalar` for GraphQL scalars.

-   Open API: UUID format generation via the
    `schemathesis.contrib.openapi.formats.uuid` extension You could
    enable it via the `--contrib-openapi-formats-uuid` CLI option.

### :wrench: Changed

-   Build: Switch the build backend to [Hatch](https://hatch.pypa.io/).
-   Relax requirements for `attrs`. [#1643](https://github.com/schemathesis/schemathesis/issues/1643)
-   Avoid occasional empty lines in cassettes.

### :wastebasket: Deprecated

-   `schemathesis.register_check` in favor of `schemathesis.check`.
-   `schemathesis.register_target` in favor of `schemathesis.target`.
-   `schemathesis.register_string_format` in favor of
    `schemathesis.openapi.format`.
-   `schemathesis.graphql.register_scalar` in favor of
    `schemathesis.graphql.scalar`.
-   `schemathesis.auth.register` in favor of `schemathesis.auth`.

### :bug: Fixed

-   Remove recursive references from the last reference resolution
    level. It works on the best effort basis and does not cover all
    possible cases. [#947](https://github.com/schemathesis/schemathesis/issues/947)
-   Invalid cassettes when headers contain characters with a special
    meaning in YAML.
-   Properly display flaky deadline errors.
-   Internal error when the `utf8_bom` fixup is used for WSGI apps.
-   Printing header that are set explicitly via `get_call_kwargs` in
    stateful testing. [#828](https://github.com/schemathesis/schemathesis/issues/828)
-   Display all explicitly defined headers in the generated cURL
    command.
-   Replace `starlette.testclient.TestClient` with
    `starlette_testclient.TestClient` to keep compatibility with newer
    `starlette` versions. [#1637](https://github.com/schemathesis/schemathesis/issues/1637)

### :racing_car: Performance

-   Running negative tests filters out less data.
-   Schema loading: Try a faster loader first if an HTTP response or a
    file is expected to be JSON.

## [3.17.5](https://github.com/schemathesis/schemathesis/compare/v3.17.4...v3.17.5) - 2022-11-08

### :rocket: Added

-   Python 3.11 support. [#1632](https://github.com/schemathesis/schemathesis/issues/1632)

### :bug: Fixed

-   Allow `Werkzeug<=2.2.2`. [#1631](https://github.com/schemathesis/schemathesis/issues/1631)

## [3.17.4](https://github.com/schemathesis/schemathesis/compare/v3.17.3...v3.17.4) - 2022-10-19

### :bug: Fixed

-   Appending an extra slash to the `/` path. [#1625](https://github.com/schemathesis/schemathesis/issues/1625)

## [3.17.3](https://github.com/schemathesis/schemathesis/compare/v3.17.2...v3.17.3) - 2022-10-10

### :bug: Fixed

-   Missing `httpx` dependency. [#1614](https://github.com/schemathesis/schemathesis/issues/1614)

## [3.17.2](https://github.com/schemathesis/schemathesis/compare/v3.17.1...v3.17.2) - 2022-08-27

### :bug: Fixed

-   Insufficient timeout for report uploads.

## [3.17.1](https://github.com/schemathesis/schemathesis/compare/v3.17.0...v3.17.1) - 2022-08-19

### :wrench: Changed

-   Support `requests==2.28.1`.

## [3.17.0](https://github.com/schemathesis/schemathesis/compare/v3.16.5...v3.17.0) - 2022-08-17

### :rocket: Added

-   Support for exception groups in newer `Hypothesis` versions. [#1592](https://github.com/schemathesis/schemathesis/issues/1592)
-   A way to generate negative and positive test cases within the same
    CLI run via `-D all`.

### :bug: Fixed

-   Allow creating APIs in Schemathesis.io by name when the schema is
    passed as a file.
-   Properly trim tracebacks on `Hypothesis>=6.54.0`.
-   Skipping negative tests when they should not be skipped.

### :wrench: Changed

-   **pytest**: Generate positive & negative within the same test node.
-   **CLI**: Warning if there are too many HTTP 403 API responses.
-   **Runner**: `BeforeExecution.data_generation_method` and
    `AfterExecution.data_generation_method` changed to lists of
    `DataGenerationMethod` as the same test may contain data coming from
    different data generation methods.

## [3.16.5](https://github.com/schemathesis/schemathesis/compare/v3.16.4...v3.16.5) - 2022-08-11

### :bug: Fixed

-   CLI: Hanging on `CTRL-C` when `--report` is enabled.
-   Internal error when GraphQL schema has its root types renamed. [#1591](https://github.com/schemathesis/schemathesis/issues/1591)

## [3.16.4](https://github.com/schemathesis/schemathesis/compare/v3.16.3...v3.16.4) - 2022-08-09

### :wrench: Changed

-   Suggest using `--wait-for-schema` if API schema is not available.

## [3.16.3](https://github.com/schemathesis/schemathesis/compare/v3.16.2...v3.16.3) - 2022-08-08

### :rocket: Added

-   CLI: `--max-failures=N` option to exit after first `N` failures or
    errors. [#1580](https://github.com/schemathesis/schemathesis/issues/1580)
-   CLI: `--wait-for-schema=N` option to automatically retry schema
    loading for `N` seconds. [#1582](https://github.com/schemathesis/schemathesis/issues/1582)
-   CLI: Display old and new payloads in `st replay` when the `-v`
    option is passed. [#1584](https://github.com/schemathesis/schemathesis/issues/1584)

### :bug: Fixed

-   Internal error on generating negative tests for query parameters
    with `explode: true`.

## [3.16.2](https://github.com/schemathesis/schemathesis/compare/v3.16.1...v3.16.2) - 2022-08-05

### :rocket: Added

-   CLI: Warning if **ALL** API responses are HTTP 404.
-   The `after_load_schema` hook, which is designed for modifying the
    loaded API schema before running tests. For example, you can use it
    to add Open API links to your schema via `schema.add_link`.
-   New `utf8_bom` fixup. It helps to mitigate JSON decoding errors
    inside the `response_schema_conformance` check when payload contains
    BOM. [#1563](https://github.com/schemathesis/schemathesis/issues/1563)

### :bug: Fixed

-   Description of `-v` or `--verbosity` option for CLI.

### :wrench: Changed

-   Execute `before_call` / `after_call` hooks inside the `call_*`
    methods. It makes them available for the `pytest` integration.

## [3.16.1](https://github.com/schemathesis/schemathesis/compare/v3.16.0...v3.16.1) - 2022-07-29

### :rocket: Added

-   CLI: Warning if the API returns too many HTTP 401.
-   Add `SCHEMATHESIS_BASE_URL` environment variable for specifying
    `--base-url` in CLI.
-   Collect anonymized CLI usage telemetry when reports are uploaded. We
    do not collect any free-form values you use in your CLI, except for
    header names. Instead, we measure how many times you use each
    free-form option in this command. Additionally we count all
    non-default hook types only by hook name.

> [!IMPORTANT]
> You can disable usage this with the
> `--schemathesis-io-telemetry=false` CLI option or the
> `SCHEMATHESIS_TELEMETRY=false` environment variable.

## [3.16.0](https://github.com/schemathesis/schemathesis/compare/v3.15.6...v3.16.0) - 2022-07-22

### :rocket: Added

-   Report uploading to Schemathesis.io via the `--report` CLI option.

### :wrench: Changed

-   Do not validate schemas by default in the `pytest` integration.
-   CLI: Display test run environment metadata only if `-v` is provided.
-   CLI: Do not display headers automatically added by `requests` in
    code samples.

### :bug: Fixed

-   Do not report optional headers as missing.
-   Compatibility with `hypothesis>=6.49`. [#1538](https://github.com/schemathesis/schemathesis/issues/1538)
-   Handling of `unittest.case.SkipTest` emitted by newer Hypothesis
    versions.
-   Generating invalid headers when their schema has `array` or `object`
    types.

### :fire: Removed

-   Previously, data was uploaded to Schemathesis.io when the proper
    credentials were specified. This release removes this behavior. From
    now on, every upload requires the explicit `--report` CLI option.
-   Textual representation of HTTP requests in CLI output in order to
    decrease verbosity and avoid showing the same data in multiple
    places.

## [3.15.6](https://github.com/schemathesis/schemathesis/compare/v3.15.5...v3.15.6) - 2022-06-23

### :bug: Fixed

-   Do not discard dots (`.`) in OpenAPI expressions during parsing.

## [3.15.5](https://github.com/schemathesis/schemathesis/compare/v3.15.4...v3.15.5) - 2022-06-21

### :bug: Fixed

-   `TypeError` when using `--auth-type=digest` in CLI.

## [3.15.4](https://github.com/schemathesis/schemathesis/compare/v3.15.3...v3.15.4) - 2022-06-06

### :rocket: Added

-   Support generating data for Open API request payloads with wildcard
    media types. [#1526](https://github.com/schemathesis/schemathesis/issues/1526)

### :wrench: Changed

-   Mark tests as skipped if there are no explicit examples and
    `--hypothesis-phases=explicit` is used. [#1323](https://github.com/schemathesis/schemathesis/issues/1323)
-   Parse all YAML mapping keys as strings, ignoring the YAML grammar
    rules. For example, `on: true` will be parsed as `{"on": True}`
    instead of `{True: True}`. Even though YAML does not restrict keys
    to strings, in the Open API and JSON Schema context, this
    restriction is implied because the underlying data model comes from
    JSON.
-   **INTERNAL**: Improve flexibility of event serialization.
-   **INTERNAL**: Store request / response history in `SerializedCheck`.

## [3.15.3](https://github.com/schemathesis/schemathesis/compare/v3.15.2...v3.15.3) - 2022-05-28

### :bug: Fixed

-   Deduplication of failures caused by malformed JSON payload. [#1518](https://github.com/schemathesis/schemathesis/issues/1518)
-   Do not re-raise `InvalidArgument` exception as `InvalidSchema` in
    non-Schemathesis tests. [#1514](https://github.com/schemathesis/schemathesis/issues/1514)

## [3.15.2](https://github.com/schemathesis/schemathesis/compare/v3.15.1...v3.15.2) - 2022-05-09

### :bug: Fixed

-   Avoid generating negative query samples that `requests` will treat
    as an empty query.
-   Editable installation via `pip`.

## [3.15.1](https://github.com/schemathesis/schemathesis/compare/v3.15.0...v3.15.1) - 2022-05-03

### :rocket: Added

-   **OpenAPI**: Expose `APIOperation.get_security_requirements` that
    returns a list of security requirements applied to the API operation
-   Attach originally failed checks to "grouped" exceptions.

### :bug: Fixed

-   Internal error when Schemathesis doesn't have permission to create
    its `hosts.toml` file.
-   Do not show internal Hypothesis warning multiple times when the
    Hypothesis database directory is not usable.
-   Do not print not relevant Hypothesis reports when run in CI.
-   Invalid `verbose_name` value in `SerializedCase` for GraphQL tests.

## [3.15.0](https://github.com/schemathesis/schemathesis/compare/v3.14.2...v3.15.0) - 2022-05-01

### :rocket: Added

-   **GraphQL**: Mutations supports. Schemathesis will generate random
    mutations by default from now on.
-   **GraphQL**: Support for registering strategies to generate custom
    scalars.
-   Custom auth support for schemas created via `from_pytest_fixture`.

### :wrench: Changed

-   Do not encode payloads in cassettes as base64 by default. This
    change makes Schemathesis match the default Ruby's VCR behavior and
    leads to more human-readable cassettes. Use
    `--cassette-preserve-exact-body-bytes` to restore the old behavior. [#1413](https://github.com/schemathesis/schemathesis/issues/1413)
-   Bump `hypothesis-graphql` to `0.9.0`.
-   Avoid simultaneous authentication requests inside auth providers
    when caching is enabled.
-   Reduce the verbosity of `pytest` output. A few internal frames and
    the "Falsifying example" block are removed from the output.
-   Skip negative tests on API operations that are not possible to
    negate. [#1463](https://github.com/schemathesis/schemathesis/issues/1463)
-   Make it possible to generate negative tests if at least one
    parameter can be negated.
-   Treat flaky errors as failures and display full report about the
    failure. [#1081](https://github.com/schemathesis/schemathesis/issues/1081)
-   Do not duplicate failing explicit example in the
    `HYPOTHESIS OUTPUT` CLI output section. [#881](https://github.com/schemathesis/schemathesis/issues/881)

### :bug: Fixed

-   **GraphQL**: Semantically invalid queries without aliases.
-   **GraphQL**: Rare crashes on invalid schemas.
-   Internal error inside `BaseOpenAPISchema.validate_response` on
    `requests>=2.27` when response body contains malformed JSON. [#1485](https://github.com/schemathesis/schemathesis/issues/1485)
-   `schemathesis.from_pytest_fixture`: Display each failure if
    Hypothesis found multiple of them.

### :racing_car: Performance

-   **GraphQL**: Over 2x improvement from internal optimizations.

## [3.14.2](https://github.com/schemathesis/schemathesis/compare/v3.14.1...v3.14.2) - 2022-04-21

### :rocket: Added

-   Support for auth customization & automatic refreshing. [#966](https://github.com/schemathesis/schemathesis/issues/966)

## [3.14.1](https://github.com/schemathesis/schemathesis/compare/v3.14.0...v3.14.1) - 2022-04-18

### :bug: Fixed

-   Using `@schema.parametrize` with test methods on `pytest>=7.0`.

## [3.14.0](https://github.com/schemathesis/schemathesis/compare/v3.13.9...v3.14.0) - 2022-04-17

### :rocket: Added

-   Open API link name customization via the `name` argument to
    `schema.add_link`.
-   `st` as an alias to the `schemathesis` command line entrypoint.
-   `st auth login` / `st auth logout` to authenticate with
    Schemathesis.io.
-   `X-Schemathesis-TestCaseId` header to help to distinguish test cases
    on the application side. [#1303](https://github.com/schemathesis/schemathesis/issues/1303)
-   Support for comma separated lists in the `--checks` CLI option. [#1373](https://github.com/schemathesis/schemathesis/issues/1373)
-   Hypothesis Database configuration for CLI via the
    `--hypothesis-database` option. [#1326](https://github.com/schemathesis/schemathesis/issues/1326)
-   Make the `SCHEMA` CLI argument accept API names from
    Schemathesis.io.

### :wrench: Changed

-   Enable Open API links traversal by default. To disable it, use
    `--stateful=none`.
-   Do not validate API schema by default. To enable it back, use
    `--validate-schema=true`.
-   Add the `api_name` CLI argument to upload data to Schemathesis.io.
-   Show response status code on failing checks output in CLI.
-   Improve error message on malformed Open API path templates (like
    `/foo}/`). [#1372](https://github.com/schemathesis/schemathesis/issues/1372)
-   Improve error message on malformed media types that appear in the
    schema or in response headers. [#1382](https://github.com/schemathesis/schemathesis/issues/1382)
-   Relax dependencies on `pyyaml` and `click`.
-   Add `--cassette-path` that is going to replace
    `--store-network-log`. The old option is deprecated and will be
    removed in Schemathesis `4.0`

### :bug: Fixed

-   Show the proper Hypothesis configuration in the CLI output. [#1445](https://github.com/schemathesis/schemathesis/issues/1445)
-   Missing `source` attribute in the `Case.partial_deepcopy`
    implementation. [#1429](https://github.com/schemathesis/schemathesis/issues/1429)
-   Duplicated failure message from `content_type_conformance` and
    `response_schema_conformance` checks when the checked response has
    no `Content-Type` header. [#1394](https://github.com/schemathesis/schemathesis/issues/1394)
-   Not copied `case` & `response` inside `Case.validate_response`.
-   Ignored `pytest.mark` decorators when they are applied before
    `schema.parametrize` if the schema is created via
    `from_pytest_fixture`. [#1378](https://github.com/schemathesis/schemathesis/issues/1378)

## [3.13.9](https://github.com/schemathesis/schemathesis/compare/v3.13.8...v3.13.9) - 2022-04-14

### :bug: Fixed

-   Compatibility with `pytest-asyncio>=0.17.1`. [#1452](https://github.com/schemathesis/schemathesis/issues/1452)

## [3.13.8](https://github.com/schemathesis/schemathesis/compare/v3.13.7...v3.13.8) - 2022-04-05

### :bug: Fixed

-   Missing `media_type` in the `Case.partial_deepcopy` implementation.
    It led to missing payload in failure reproduction code samples.

## [3.13.7](https://github.com/schemathesis/schemathesis/compare/v3.13.6...v3.13.7) - 2022-04-02

### :rocket: Added

-   Support for `Hypothesis>=6.41.0`. [#1425](https://github.com/schemathesis/schemathesis/issues/1425)

## [3.13.6](https://github.com/schemathesis/schemathesis/compare/v3.13.5...v3.13.6) - 2022-03-31

### :wrench: Changed

-   Deep-clone `Response` instances before passing to check functions.

## [3.13.5](https://github.com/schemathesis/schemathesis/compare/v3.13.4...v3.13.5) - 2022-03-31

### :wrench: Changed

-   Deep-clone `Case` instances before passing to check functions.

## [3.13.4](https://github.com/schemathesis/schemathesis/compare/v3.13.3...v3.13.4) - 2022-03-29

### :rocket: Added

-   Support for `Werkzeug>=2.1.0`. [#1410](https://github.com/schemathesis/schemathesis/issues/1410)

### :wrench: Changed

-   Validate `requests` kwargs to catch cases when the ASGI integration
    is used, but the proper ASGI client is not supplied. [#1335](https://github.com/schemathesis/schemathesis/issues/1335)

## [3.13.3](https://github.com/schemathesis/schemathesis/compare/v3.13.2...v3.13.3) - 2022-02-20

### :rocket: Added

-   `--request-tls-verify` CLI option for the `replay` command. It
    controls whether Schemathesis verifies the server's TLS certificate.
    You can also pass the path to a CA_BUNDLE file for private certs. [#1395](https://github.com/schemathesis/schemathesis/issues/1395)
-   Support for client certificate authentication with `--request-cert`
    and `--request-cert-key` arguments for the `replay` command.

## [3.13.2](https://github.com/schemathesis/schemathesis/compare/v3.13.1...v3.13.2) - 2022-02-16

### :wrench: Changed

-   Use Schemathesis default User-Agent when communicating with SaaS.

### :bug: Fixed

-   Use the same `correlation_id` in `BeforeExecution` and
    `AfterExecution` events if the API schema contains an error that
    causes an `InvalidSchema` exception during test execution.
-   Use `full_path` in error messages in recoverable schema-level
    errors. It makes events generated in such cases consistent with
    usual events.

## [3.13.1](https://github.com/schemathesis/schemathesis/compare/v3.13.0...v3.13.1) - 2022-02-10

### :rocket: Added

-   `APIOperation.iter_parameters` helper to iterate over all
    parameters.

### :bug: Fixed

-   Properly handle error if Open API parameter doesn't have `content`
    or `schema` keywords.

## [3.13.0](https://github.com/schemathesis/schemathesis/compare/v3.12.3...v3.13.0) - 2022-02-09

### :wrench: Changed

-   Update integration with Schemathesis.io.
-   Always show traceback for errors in Schemathesis.io integration.

## [3.12.3](https://github.com/schemathesis/schemathesis/compare/v3.12.2...v3.12.3) - 2022-01-13

### :bug: Fixed

-   Generating illegal unicode surrogates in queries. [#1370](https://github.com/schemathesis/schemathesis/issues/1370)

## [3.12.2](https://github.com/schemathesis/schemathesis/compare/v3.12.1...v3.12.2) - 2022-01-12

### :bug: Fixed

-   Not-escaped single quotes in generated Python code samples. [#1359](https://github.com/schemathesis/schemathesis/issues/1359)

## [3.12.1](https://github.com/schemathesis/schemathesis/compare/v3.12.0...v3.12.1) - 2021-12-31

### :bug: Fixed

-   Improper handling of `base_url` in `call_asgi`, when the base URL
    has a non-empty base path. [#1366](https://github.com/schemathesis/schemathesis/issues/1366)

## [3.12.0](https://github.com/schemathesis/schemathesis/compare/v3.11.7...v3.12.0) - 2021-12-29

### :wrench: Changed

-   Upgrade `typing-extensions` to `>=3.7,<5`.
-   Upgrade `jsonschema` to `^4.3.2`.
-   Upgrade `hypothesis-jsonschema` to `>=0.22.0`.

### :bug: Fixed

-   Generating values not compliant with the ECMAScript regex syntax. [#1350](https://github.com/schemathesis/schemathesis/issues/1350), [#1241](https://github.com/schemathesis/schemathesis/issues/1241)

### :fire: Removed

-   Support for Python 3.6.

## [3.11.7](https://github.com/schemathesis/schemathesis/compare/v3.11.6...v3.11.7) - 2021-12-23

### :rocket: Added

-   Support for Python 3.10. [#1292](https://github.com/schemathesis/schemathesis/issues/1292)

## [3.11.6](https://github.com/schemathesis/schemathesis/compare/v3.11.5...v3.11.6) - 2021-12-20

### :rocket: Added

-   Support for client certificate authentication with `--request-cert`
    and `--request-cert-key` arguments. [#1173](https://github.com/schemathesis/schemathesis/issues/1173)
-   Support for `readOnly` and `writeOnly` Open API keywords. [#741](https://github.com/schemathesis/schemathesis/issues/741)

## [3.11.5](https://github.com/schemathesis/schemathesis/compare/v3.11.4...v3.11.5) - 2021-12-04

### :wrench: Changed

-   Generate tests for API operations with the HTTP `TRACE` method on
    Open API 2.0.

## [3.11.4](https://github.com/schemathesis/schemathesis/compare/v3.11.3...v3.11.4) - 2021-12-03

### :wrench: Changed

-   Add `AfterExecution.data_generation_method`.
-   Minor changes to the Schemathesis.io integration.

## [3.11.3](https://github.com/schemathesis/schemathesis/compare/v3.11.2...v3.11.3) - 2021-12-02

### :bug: Fixed

-   Silently failing to detect numeric status codes when the schema
    contains a shared `parameters` key. [#1343](https://github.com/schemathesis/schemathesis/issues/1343)
-   Not raising an error when tests generated by schemas loaded with
    `from_pytest_fixture` match no API operations. [#1342](https://github.com/schemathesis/schemathesis/issues/1342)

## [3.11.2](https://github.com/schemathesis/schemathesis/compare/v3.11.1...v3.11.2) - 2021-11-30

### :wrench: Changed

-   Use `name` & `data_generation_method` parameters to subtest context
    instead of `path` & `method`. It allows the end-user to disambiguate
    among subtest reports.
-   Raise an error if a test function wrapped with `schema.parametrize`
    matches no API operations. [#1336](https://github.com/schemathesis/schemathesis/issues/1336)

### :bug: Fixed

-   Handle `KeyboardInterrupt` that happens outside of the main test
    loop inside the runner. It makes interrupt handling consistent,
    independent at what point it happens. [#1325](https://github.com/schemathesis/schemathesis/issues/1325)
-   Respect the `data_generation_methods` config option defined on a
    schema instance when it is loaded via `from_pytest_fixture`. [#1331](https://github.com/schemathesis/schemathesis/issues/1331)
-   Ignored hooks defined on a schema instance when it is loaded via
    `from_pytest_fixture`. [#1340](https://github.com/schemathesis/schemathesis/issues/1340)

## [3.11.1](https://github.com/schemathesis/schemathesis/compare/v3.11.0...v3.11.1) - 2021-11-20

### :wrench: Changed

-   Update `click` and `PyYaml` dependency versions. [#1328](https://github.com/schemathesis/schemathesis/issues/1328)

## [3.11.0](https://github.com/schemathesis/schemathesis/compare/v3.10.1...v3.11.0) - 2021-11-03

### :wrench: Changed

-   Show `cURL` code samples by default instead of Python. [#1269](https://github.com/schemathesis/schemathesis/issues/1269)
-   Improve reporting of `jsonschema` errors which are caused by
    non-string object keys.
-   Store `data_generation_method` in `BeforeExecution`.
-   Use case-insensitive dictionary for `Case.headers`. [#1280](https://github.com/schemathesis/schemathesis/issues/1280)

### :bug: Fixed

-   Pass `data_generation_method` to `Case` for GraphQL schemas.
-   Generation of invalid headers in some cases. [#1142](https://github.com/schemathesis/schemathesis/issues/1142)
-   Unescaped quotes in generated Python code samples on some schemas. [#1030](https://github.com/schemathesis/schemathesis/issues/1030)

### :racing_car: Performance

-   Dramatically improve CLI startup performance for large API schemas.
-   Open API 3: Inline only `components/schemas` before passing schemas
    to `hypothesis-jsonschema`.
-   Generate tests on demand when multiple workers are used during CLI
    runs. [#1287](https://github.com/schemathesis/schemathesis/issues/1287)

## [3.10.1](https://github.com/schemathesis/schemathesis/compare/v3.10.0...v3.10.1) - 2021-10-04

### :rocket: Added

-   `DataGenerationMethod.all` shortcut to get all possible enum
    variants.

### :bug: Fixed

-   Unresolvable dependency due to incompatible changes in the new
    `hypothesis-jsonschema` release. [#1290](https://github.com/schemathesis/schemathesis/issues/1290)

## [3.10.0](https://github.com/schemathesis/schemathesis/compare/v3.9.7...v3.10.0) - 2021-09-13

### :rocket: Added

-   Optional integration with Schemathesis.io.
-   New `before_init_operation` hook.
-   **INTERNAL**. `description` attribute for all parsed parameters
    inside `APIOperation`.
-   Timeouts when loading external schema components or external
    examples.

### :wrench: Changed

-   Pin `werkzeug` to `>=0.16.0`.
-   **INTERNAL**. `OpenAPI20CompositeBody.definition` type to
    `List[OpenAPI20Parameter]`.
-   Open API schema loaders now also accept single
    `DataGenerationMethod` instances for the `data_generation_methods`
    argument. [#1260](https://github.com/schemathesis/schemathesis/issues/1260)
-   Improve error messages when the loaded API schema is not in JSON or
    YAML. [#1262](https://github.com/schemathesis/schemathesis/issues/1262)

### :bug: Fixed

-   Internal error in `make_case` calls for GraphQL schemas.
-   `TypeError` on `case.call` with bytes data on GraphQL schemas.
-   Worker threads may not be immediately stopped on SIGINT. [#1066](https://github.com/schemathesis/schemathesis/issues/1066)
-   Re-used referenced objects during inlining. Now they are
    independent.
-   Rewrite not resolved remote references to local ones. [#986](https://github.com/schemathesis/schemathesis/issues/986)
-   Stop worker threads on failures with `exit_first` enabled. [#1204](https://github.com/schemathesis/schemathesis/issues/1204)
-   Properly report all failures when custom checks are passed to
    `case.validate_response`.

### :racing_car: Performance

-   Avoid using filters for header values when is not necessary.

## [3.9.7](https://github.com/schemathesis/schemathesis/compare/v3.9.6...v3.9.7) - 2021-07-26

### :rocket: Added

-   New `process_call_kwargs` CLI hook. [#1233](https://github.com/schemathesis/schemathesis/issues/1233)

### :wrench: Changed

-   Check non-string response status codes when Open API links are
    collected. [#1226](https://github.com/schemathesis/schemathesis/issues/1226)

## [3.9.6](https://github.com/schemathesis/schemathesis/compare/v3.9.5...v3.9.6) - 2021-07-15

### :rocket: Added

-   New `before_call` and `after_call` CLI hooks. [#1224](https://github.com/schemathesis/schemathesis/issues/1224), [#700](https://github.com/schemathesis/schemathesis/issues/700)

## [3.9.5](https://github.com/schemathesis/schemathesis/compare/v3.9.4...v3.9.5) - 2021-07-14

### :bug: Fixed

-   Preserve non-body parameter types in requests during Open API
    runtime expression evaluation.

## [3.9.4](https://github.com/schemathesis/schemathesis/compare/v3.9.3...v3.9.4) - 2021-07-09

### :bug: Fixed

-   `KeyError` when the `response_schema_conformance` check is executed
    against responses without schema definition. [#1220](https://github.com/schemathesis/schemathesis/issues/1220)
-   `TypeError` during negative testing on Open API schemas with
    parameters that have non-default `style` value. [#1208](https://github.com/schemathesis/schemathesis/issues/1208)

## [3.9.3](https://github.com/schemathesis/schemathesis/compare/v3.9.2...v3.9.3) - 2021-06-22

### :rocket: Added

-   `ExecutionEvent.is_terminal` attribute that indicates whether an
    event is the last one in the stream.

### :bug: Fixed

-   When `EventStream.stop` is called, the next event always is the last
    one.

## [3.9.2](https://github.com/schemathesis/schemathesis/compare/v3.9.1...v3.9.2) - 2021-06-16

### :wrench: Changed

-   Return `response` from `Case.call_and_validate`.

### :bug: Fixed

-   Incorrect deduplication applied to response schema conformance
    failures that happen to have the same failing validator but
    different input values. [#907](https://github.com/schemathesis/schemathesis/issues/907)

## [3.9.1](https://github.com/schemathesis/schemathesis/compare/v3.9.0...v3.9.1) - 2021-06-13

### :wrench: Changed

-   `ExecutionEvent.asdict` adds the `event_type` field which is the
    event class name.
-   Add API schema to the `Initialized` event.
-   **Internal**: Add `SerializedCase.cookies`
-   Convert all `FailureContext` class attributes to instance
    attributes. For simpler serialization via `attrs`.

## [3.9.0](https://github.com/schemathesis/schemathesis/compare/v3.8.0...v3.9.0) - 2021-06-07

### :rocket: Added

-   GraphQL support in CLI. [#746](https://github.com/schemathesis/schemathesis/issues/746)
-   A way to stop the Schemathesis runner's event stream manually via
    `events.stop()` / `events.finish()` methods. [#1202](https://github.com/schemathesis/schemathesis/issues/1202)

### :wrench: Changed

-   Avoid `pytest` warnings when internal Schemathesis classes are in
    the test module scope.

## [3.8.0](https://github.com/schemathesis/schemathesis/compare/v3.7.8...v3.8.0) - 2021-06-03

### :rocket: Added

-   Negative testing. [#65](https://github.com/schemathesis/schemathesis/issues/65)
-   `Case.data_generation_method` attribute that provides the
    information of the underlying data generation method (e.g. positive
    or negative)

### :wrench: Changed

-   Raise `UsageError` if `schema.parametrize` or `schema.given` are
    applied to the same function more than once. [#1194](https://github.com/schemathesis/schemathesis/issues/1194)
-   Python values of `True`, `False` and `None` are converted to their
    JSON equivalents when generated for path parameters or query. [#1166](https://github.com/schemathesis/schemathesis/issues/1166)
-   Bump `hypothesis-jsonschema` version. It allows the end-user to
    override known string formats.
-   Bump `hypothesis` version.
-   `APIOperation.make_case` behavior. If no `media_type` is passed
    along with `body`, then it tries to infer the proper media type and
    raises an error if it is not possible. [#1094](https://github.com/schemathesis/schemathesis/issues/1094)

### :bug: Fixed

-   Compatibility with `hypothesis>=6.13.3`.

## [3.7.8](https://github.com/schemathesis/schemathesis/compare/v3.7.7...v3.7.8) - 2021-06-02

### :bug: Fixed

-   Open API `style` & `explode` for parameters derived from security
    definitions.

## [3.7.7](https://github.com/schemathesis/schemathesis/compare/v3.7.6...v3.7.7) - 2021-06-01

### :bug: Fixed

-   Apply the Open API's `style` & `explode` keywords to explicit
    examples. [#1190](https://github.com/schemathesis/schemathesis/issues/1190)

## [3.7.6](https://github.com/schemathesis/schemathesis/compare/v3.7.5...v3.7.6) - 2021-05-31

### :bug: Fixed

-   Disable filtering optimization for headers when there are keywords
    other than `type`. [#1189](https://github.com/schemathesis/schemathesis/issues/1189)

## [3.7.5](https://github.com/schemathesis/schemathesis/compare/v3.7.4...v3.7.5) - 2021-05-31

### :bug: Fixed

-   Too much filtering in headers that have schemas with the `pattern`
    keyword. [#1189](https://github.com/schemathesis/schemathesis/issues/1189)

## [3.7.4](https://github.com/schemathesis/schemathesis/compare/v3.7.3...v3.7.4) - 2021-05-28

### :wrench: Changed

-   **Internal**: `SerializedCase.path_template` returns path templates
    as they are in the schema, without base path.

## [3.7.3](https://github.com/schemathesis/schemathesis/compare/v3.7.2...v3.7.3) - 2021-05-28

### :bug: Fixed

-   Invalid multipart payload generated for unusual schemas for the
    `multipart/form-data` media type.

### :racing_car: Performance

-   Reduce the amount of filtering needed to generate valid headers and
    cookies.

## [3.7.2](https://github.com/schemathesis/schemathesis/compare/v3.7.1...v3.7.2) - 2021-05-27

### :rocket: Added

-   `SerializedCase.media_type` that stores the information about what
    media type was used for a particular case.

### :bug: Fixed

-   Internal error on unusual schemas for the `multipart/form-data`
    media type. [#1152](https://github.com/schemathesis/schemathesis/issues/1152)
-   Ignored explicit `Content-Type` override in
    `Case.as_requests_kwargs`.

## [3.7.1](https://github.com/schemathesis/schemathesis/compare/v3.7.0...v3.7.1) - 2021-05-23

### :rocket: Added

-   **Internal**: `FailureContext.title` attribute that gives a short
    failure description.
-   **Internal**: `FailureContext.message` attribute that gives a longer
    failure description.

### :wrench: Changed

-   Rename `JSONDecodeErrorContext.message` to
    `JSONDecodeErrorContext.validation_message` for consistency.
-   Store the more precise `schema` & `instance` in
    `ValidationErrorContext`.
-   Rename `ResponseTimeout` to `RequestTimeout`.

## [3.7.0](https://github.com/schemathesis/schemathesis/compare/v3.6.11...v3.7.0) - 2021-05-23

### :rocket: Added

-   Additional context for each failure coming from the runner. It
    allows the end-user to customize failure formatting.

### :wrench: Changed

-   Use different exception classes for `not_a_server_error` and
    `status_code_conformance` checks. It improves the variance of found
    errors.
-   All network requests (not WSGI) now have the default timeout of 10
    seconds. If the response is time-outing, Schemathesis will report it
    as a failure. It also solves the case when the tested app hangs. [#1164](https://github.com/schemathesis/schemathesis/issues/1164)
-   The default test duration deadline is extended to 15 seconds.

## [3.6.11](https://github.com/schemathesis/schemathesis/compare/v3.6.10...v3.6.11) - 2021-05-20

### :rocket: Added

-   Internal: `BeforeExecution.verbose_name` &
    `SerializedCase.verbose_name` that reflect specification-specific
    API operation name.

## [3.6.10](https://github.com/schemathesis/schemathesis/compare/v3.6.9...v3.6.10) - 2021-05-17

### :wrench: Changed

-   Explicitly add `colorama` to project's dependencies.
-   Bump `hypothesis-jsonschema` version.

## [3.6.9](https://github.com/schemathesis/schemathesis/compare/v3.6.8...v3.6.9) - 2021-05-14

### :bug: Fixed

-   Ignored `$ref` keyword in schemas with deeply nested references. [#1167](https://github.com/schemathesis/schemathesis/issues/1167)
-   Ignored Open API specific keywords & types in schemas with deeply
    nested references. [#1162](https://github.com/schemathesis/schemathesis/issues/1162)

## [3.6.8](https://github.com/schemathesis/schemathesis/compare/v3.6.7...v3.6.8) - 2021-05-13

### :wrench: Changed

-   Relax dependency on `starlette` to `>=0.13,<1`. [#1160](https://github.com/schemathesis/schemathesis/issues/1160)

## [3.6.7](https://github.com/schemathesis/schemathesis/compare/v3.6.6...v3.6.7) - 2021-05-12

### :bug: Fixed

-   Missing support for the `date` string format (only `full-date` was
    supported).

## [3.6.6](https://github.com/schemathesis/schemathesis/compare/v3.6.5...v3.6.6) - 2021-05-07

### :wrench: Changed

-   Improve error message for failing Hypothesis deadline healthcheck
    in CLI. [#880](https://github.com/schemathesis/schemathesis/issues/880)

## [3.6.5](https://github.com/schemathesis/schemathesis/compare/v3.6.4...v3.6.5) - 2021-05-07

### :rocket: Added

-   Support for disabling ANSI color escape codes via the
    `NO_COLOR \<https://no-color.org/\>`
    environment variable or the `--no-color` CLI option. [#1153](https://github.com/schemathesis/schemathesis/issues/1153)

### :wrench: Changed

-   Generate valid header values for Bearer auth by construction rather
    than by filtering.

## [3.6.4](https://github.com/schemathesis/schemathesis/compare/v3.6.3...v3.6.4) - 2021-04-30

### :wrench: Changed

-   Bump minimum `hypothesis-graphql` version to `0.5.0`. It brings
    support for interfaces and unions and fixes a couple of bugs in
    query generation.

## [3.6.3](https://github.com/schemathesis/schemathesis/compare/v3.6.2...v3.6.3) - 2021-04-20

### :bug: Fixed

-   Bump minimum `hypothesis-graphql` version to `0.4.1`. It fixes [a
    problem](https://github.com/Stranger6667/hypothesis-graphql/issues/30)
    with generating queries with surrogate characters.
-   `UnicodeEncodeError` when sending `application/octet-stream`
    payloads that have no `format: binary` in their schemas. [#1134](https://github.com/schemathesis/schemathesis/issues/1134)

## [3.6.2](https://github.com/schemathesis/schemathesis/compare/v3.6.1...v3.6.2) - 2021-04-15

### :bug: Fixed

-   Windows: `UnicodeDecodeError` during schema loading via the
    `from_path` loader if it contains certain Unicode symbols.
    `from_path` loader defaults to `UTF-8`
    from now on.

## [3.6.1](https://github.com/schemathesis/schemathesis/compare/v3.6.0...v3.6.1) - 2021-04-09

### :bug: Fixed

-   Using parametrized `pytest` fixtures with the `from_pytest_fixture`
    loader. [#1121](https://github.com/schemathesis/schemathesis/issues/1121)

## [3.6.0](https://github.com/schemathesis/schemathesis/compare/v3.5.3...v3.6.0) - 2021-04-04

### :rocket: Added

-   Custom keyword arguments to `schemathesis.graphql.from_url` that are
    proxied to `requests.post`.
-   `from_wsgi`, `from_asgi`, `from_path` and `from_file` loaders for
    GraphQL apps. [#1097](https://github.com/schemathesis/schemathesis/issues/1097), [#1100](https://github.com/schemathesis/schemathesis/issues/1100)
-   Support for `data_generation_methods` and `code_sample_style` in all
    GraphQL loaders.
-   Support for `app` & `base_url` arguments for the
    `from_pytest_fixture` runner.
-   Initial support for GraphQL schemas in the Schemathesis runner.

``` python
import schemathesis

# Load schema
schema = schemathesis.graphql.from_url("http://127.0.0.1:8000/graphql")
# Initialize runner
runner = schemathesis.runner.from_schema(schema)
# Emit events
for event in runner.execute():
    ...
```

**Breaking**

-   Loaders' signatures are unified. Most of the arguments became
    keyword-only. All except the first two for ASGI/WSGI, all except the
    first one for the others. It forces loader calls to be more
    consistent.

``` python
# BEFORE
schema = schemathesis.from_uri(
    "http://example.com/openapi.json", "http://127.0.0.1:8000/", "GET"
)
# NOW
schema = schemathesis.from_uri(
    "http://example.com/openapi.json", base_url="http://127.0.0.1:8000/", method="GET"
)
```

### :wrench: Changed

-   Schemathesis generates separate tests for each field defined in the
    GraphQL `Query` type. It makes the testing process unified for both
    Open API and GraphQL schemas.
-   IDs for GraphQL tests use the corresponding `Query` field instead of
    HTTP method & path.
-   Do not show overly verbose raw schemas in Hypothesis output for
    failed GraphQL tests.
-   The `schemathesis.graphql.from_url` loader now uses the usual
    Schemathesis User-Agent.
-   The Hypothesis database now uses separate entries for each API
    operation when executed via CLI. It increases its effectiveness when
    tests are re-run.
-   Module `schemathesis.loaders` is moved to
    `schemathesis.specs.openapi.loaders`.
-   Show a more specific exception on incorrect usage of the `from_path`
    loader in the Schemathesis runner.

### :wastebasket: Deprecated

-   `schemathesis.runner.prepare` will be removed in Schemathesis 4.0.
    Use `schemathesis.runner.from_schema` instead. With this change, the
    schema loading part goes to your code, similar to using the regular
    Schemathesis Python API. It leads to a unified user experience where
    the starting point is API schema loading, which is much clearer than
    passing a callback & keyword arguments to the `prepare` function.

### :bug: Fixed

-   Add the missing `@schema.given` implementation for schemas created
    via the `from_pytest_fixture` loader. [#1093](https://github.com/schemathesis/schemathesis/issues/1093)
-   Silently ignoring some incorrect usages of `@schema.given`.
-   Fixups examples were using the incorrect fixup name.
-   Return type of `make_case` for GraphQL schemas.
-   Missed `operation_id` argument in `from_asgi` loader.

### :fire: Removed

-   Undocumented way to install fixups via the `fixups` argument for
    `schemathesis.runner.prepare` is removed.

## [3.5.3](https://github.com/schemathesis/schemathesis/compare/v3.5.2...v3.5.3) - 2021-03-27

### :bug: Fixed

-   Do not use `importlib-metadata==3.8` in
    dependencies as it causes `RuntimeError`. Ref:
    <https://github.com/python/importlib_metadata/issues/293>

## [3.5.2](https://github.com/schemathesis/schemathesis/compare/v3.5.1...v3.5.2) - 2021-03-24

### :wrench: Changed

-   Prefix worker thread names with `schemathesis_`.

## [3.5.1](https://github.com/schemathesis/schemathesis/compare/v3.5.0...v3.5.1) - 2021-03-23

### :bug: Fixed

-   Encoding for response payloads displayed in the CLI output. [#1073](https://github.com/schemathesis/schemathesis/issues/1073)
-   Use actual charset (from `flask.Response.mimetype_params`) when
    storing WSGI responses rather than defaulting to
    `flask.Response.charset`.

## [3.5.0](https://github.com/schemathesis/schemathesis/compare/v3.4.1...v3.5.0) - 2021-03-22

### :rocket: Added

-   `before_generate_case` hook, that allows the user to modify or
    filter generated `Case` instances. [#1067](https://github.com/schemathesis/schemathesis/issues/1067)

### :bug: Fixed

-   Missing `body` parameters during Open API links processing in CLI. [#1069](https://github.com/schemathesis/schemathesis/issues/1069)
-   Output types for evaluation results of `$response.body` and
    `$request.body` runtime expressions. [#1068](https://github.com/schemathesis/schemathesis/issues/1068)

## [3.4.1](https://github.com/schemathesis/schemathesis/compare/v3.4.0...v3.4.1) - 2021-03-21

### :rocket: Added

-   `event_type` field to the debug output.

## [3.4.0](https://github.com/schemathesis/schemathesis/compare/v3.3.1...v3.4.0) - 2021-03-20

### :rocket: Added

-   `--debug-output-file` CLI option to enable storing the underlying
    runner events in the JSON Lines format in a separate file for
    debugging purposes. [#1059](https://github.com/schemathesis/schemathesis/issues/1059)

### :wrench: Changed

-   Make `Request.body`, `Response.body` and `Response.encoding`
    internal attributes optional. For `Request`, it means that absent
    body will lead to `Request.body` to be `None`. For `Response`,
    `body` will be `None` if the app response did not have any payload.
    Previously these values were empty strings, which was not
    distinguishable from the cases described above. For the end-user, it
    means that in VCR cassettes, fields `request.body` and
    `response.body` may be absent.
-   `models.Status` enum now has string values for more readable
    representation.

## [3.3.1](https://github.com/schemathesis/schemathesis/compare/v3.3.0...v3.3.1) - 2021-03-18

### :bug: Fixed

-   Displaying wrong headers in the `FAILURES` block of the CLI output. [#792](https://github.com/schemathesis/schemathesis/issues/792)

## [3.3.0](https://github.com/schemathesis/schemathesis/compare/v3.2.2...v3.3.0) - 2021-03-17

### :rocket: Added

-   Display failing response payload in the CLI output, similarly to the
    pytest plugin output. [#1050](https://github.com/schemathesis/schemathesis/issues/1050)
-   A way to control which code sample style to use - Python or cURL. [#908](https://github.com/schemathesis/schemathesis/issues/908)

### :bug: Fixed

-   `UnicodeDecodeError` when generating cURL commands for failed test
    case reproduction if the request's body contains non-UTF8
    characters.

**Internal**

-   Extra information to events, emitted by the Schemathesis runner.

## [3.2.2](https://github.com/schemathesis/schemathesis/compare/v3.2.1...v3.2.2) - 2021-03-11

### :rocket: Added

-   Support for Hypothesis 6. [#1013](https://github.com/schemathesis/schemathesis/issues/1013)

## [3.2.1](https://github.com/schemathesis/schemathesis/compare/v3.2.0...v3.2.1) - 2021-03-10

### :bug: Fixed

-   Wrong test results in some cases when the tested schema contains a
    media type that Schemathesis doesn't know how to work with. [#1046](https://github.com/schemathesis/schemathesis/issues/1046)

## [3.2.0](https://github.com/schemathesis/schemathesis/compare/v3.1.3...v3.2.0) - 2021-03-09

### :racing_car: Performance

-   Add an internal caching layer for data generation strategies. It
    relies on the fact that the internal `BaseSchema` structure is not
    mutated over time. It is not directly possible through the public
    API and is discouraged from doing through hook functions.

### :wrench: Changed

-   `APIOperation` and subclasses of `Parameter` are now compared by
    their identity rather than by value.

## [3.1.3](https://github.com/schemathesis/schemathesis/compare/v3.1.2...v3.1.3) - 2021-03-08

### :rocket: Added

-   `count_operations` boolean flag to `runner.prepare`. In case of
    `False` value, Schemathesis won't count the total number of
    operations upfront. It improves performance for the direct `runner`
    usage, especially on large schemas. Schemathesis CLI will still use
    these calculations to display the progress during execution, but
    this behavior may become configurable in the future.

## [3.1.2](https://github.com/schemathesis/schemathesis/compare/v3.1.1...v3.1.2) - 2021-03-08

### :bug: Fixed

-   Percent-encode the generated `.` and `..` strings in path parameters
    to avoid resolving relative paths and changing the tested path
    structure. [#1036](https://github.com/schemathesis/schemathesis/issues/1036)

## [3.1.1](https://github.com/schemathesis/schemathesis/compare/v3.1.0...v3.1.1) - 2021-03-05

### :bug: Fixed

-   Loosen `importlib-metadata` version constraint and update `pyproject.toml`. [#1039](https://github.com/schemathesis/schemathesis/issues/1039)

## [3.1.0](https://github.com/schemathesis/schemathesis/compare/v3.0.9...v3.1.0) - 2021-02-11

### :rocket: Added

-   Support for external examples via the `externalValue` keyword. [#884](https://github.com/schemathesis/schemathesis/issues/884)

### :bug: Fixed

-   Prevent a small terminal width causing a crash (due to negative
    length used in an f-string) when printing percentage
-   Support the latest `cryptography` version in Docker images. [#1033](https://github.com/schemathesis/schemathesis/issues/1033)

## [3.0.9](https://github.com/schemathesis/schemathesis/compare/v3.0.8...v3.0.9) - 2021-02-10

### :bug: Fixed

-   Return a default terminal size to prevent crashes on systems with
    zero-width terminals (some CI/CD servers).

## [3.0.8](https://github.com/schemathesis/schemathesis/compare/v3.0.7...v3.0.8) - 2021-02-04

-   This release updates the documentation to be in-line with the
    current state.

## [3.0.7](https://github.com/schemathesis/schemathesis/compare/v3.0.6...v3.0.7) - 2021-01-31

### :bug: Fixed

-   Docker tags for Buster-based images.

## [3.0.6](https://github.com/schemathesis/schemathesis/compare/v3.0.5...v3.0.6) - 2021-01-31

-   Packaging-only release for Docker images based on Debian Buster. [#1028](https://github.com/schemathesis/schemathesis/issues/1028)

## [3.0.5](https://github.com/schemathesis/schemathesis/compare/v3.0.4...v3.0.5) - 2021-01-30

### :bug: Fixed

-   Allow to use any iterable type for `checks` and `additional_checks`
    arguments to `Case.validate_response`.

## [3.0.4](https://github.com/schemathesis/schemathesis/compare/v3.0.3...v3.0.4) - 2021-01-19

### :bug: Fixed

-   Generating stateful tests, with common parameters behind a
    reference. [#1020](https://github.com/schemathesis/schemathesis/issues/1020)
-   Programmatic addition of Open API links via `add_link` when schema
    validation is disabled and response status codes are noted as
    integers. [#1022](https://github.com/schemathesis/schemathesis/issues/1022)

### :wrench: Changed

-   When operations are resolved by `operationId` then the same
    reference resolving logic is applied as in other cases. This change
    leads to less reference inlining and lower memory consumption for
    deeply nested schemas. [#945](https://github.com/schemathesis/schemathesis/issues/945)

## [3.0.3](https://github.com/schemathesis/schemathesis/compare/v3.0.2...v3.0.3) - 2021-01-18

### :bug: Fixed

-   `Flaky` Hypothesis error during explicit examples generation. [#1018](https://github.com/schemathesis/schemathesis/issues/1018)

## [3.0.2](https://github.com/schemathesis/schemathesis/compare/v3.0.1...v3.0.2) - 2021-01-15

### :bug: Fixed

-   Processing parameters common for multiple API operations if they are
    behind a reference. [#1015](https://github.com/schemathesis/schemathesis/issues/1015)

## [3.0.1](https://github.com/schemathesis/schemathesis/compare/v3.0.0...v3.0.1) - 2021-01-15

### :rocket: Added

-   YAML serialization for `text/yaml`, `text/x-yaml`,
    `application/x-yaml` and `text/vnd.yaml` media types. [#1010](https://github.com/schemathesis/schemathesis/issues/1010).

## [3.0.0](https://github.com/schemathesis/schemathesis/compare/v2.8.6...v3.0.0) - 2021-01-14

### :rocket: Added

-   Support for sending `text/plain` payload as test data. Including
    variants with non-default `charset`. [#850](https://github.com/schemathesis/schemathesis/issues/850), [#939](https://github.com/schemathesis/schemathesis/issues/939)
-   Generating data for all media types defined for an operation. [#690](https://github.com/schemathesis/schemathesis/issues/690)
-   Support for user-defined media types serialization. You can define
    how Schemathesis should handle media types defined in your schema or
    customize existing (like `application/json`).
-   The `response_schema_conformance` check
    now runs on media types that are encoded with JSON. For example,
    `application/problem+json`. [#920](https://github.com/schemathesis/schemathesis/issues/920)
-   Base URL for GraphQL schemas. It allows you to load the schema from
    one place but send test requests to another one. [#934](https://github.com/schemathesis/schemathesis/issues/934)
-   A helpful error message when an operation is not found during the
    direct schema access. [#812](https://github.com/schemathesis/schemathesis/issues/812)
-   `--dry-run` CLI option. When applied, Schemathesis won't send any
    data to the server and won't perform any response checks. [#963](https://github.com/schemathesis/schemathesis/issues/963)
-   A better error message when the API schema contains an invalid
    regular expression syntax. [#1003](https://github.com/schemathesis/schemathesis/issues/1003)

### :wrench: Changed

-   Open API parameters parsing to unblock supporting multiple media
    types per operation. Their definitions aren't converted to JSON
    Schema equivalents right away but deferred instead and stored as-is.
-   Missing `required: true` in path parameters definition is now
    automatically enforced if schema validation is disabled. According
    to the Open API spec, the `required` keyword value should be `true`
    for path parameters. This change allows Schemathesis to generate
    test cases even for endpoints containing optional path parameters
    (which is not compliant with the spec). [#941](https://github.com/schemathesis/schemathesis/issues/941)
-   Using `--auth` together with `--header` that sets the
    `Authorization` header causes a validation error. Before, the
    `--header` value was ignored in such cases, and the basic auth
    passed in `--auth` was used. [#911](https://github.com/schemathesis/schemathesis/issues/911)
-   When `hypothesis-jsonschema` fails to resolve recursive references,
    the test is skipped with an error message that indicates why it
    happens.
-   Shorter error messages when API operations have logical errors in
    their schema. For example, when the maximum is less than the
    minimum - `{"type": "integer", "minimum": 5, "maximum": 4}`.
-   If multiple non-check related failures happens during a test of a
    single API operation, they are displayed as is, instead of
    Hypothesis-level error messages about multiple found failures or
    flaky tests. [#975](https://github.com/schemathesis/schemathesis/issues/975)
-   Catch schema parsing errors, that are caused by YAML parsing.
-   The built-in test server now accepts `--operations` instead of
    `--endpoints`.
-   Display `Collected API operations` instead of `collected endpoints`
    in the CLI. [#869](https://github.com/schemathesis/schemathesis/issues/869)
-   `--skip-deprecated-endpoints` is renamed to
    `--skip-deprecated-operations`. [#869](https://github.com/schemathesis/schemathesis/issues/869)
-   Rename various internal API methods that contained `endpoint` in
    their names. [#869](https://github.com/schemathesis/schemathesis/issues/869)
-   Bump `hypothesis-jsonschema` version to `0.19.0`. This version
    improves the handling of unsupported regular expression syntax and
    can generate data for a subset of schemas containing such regular
    expressions.
-   Schemathesis doesn't stop testing on errors during schema parsing.
    These errors are handled the same way as other errors during the
    testing process. It allows Schemathesis to test API operations with
    valid definitions and report problematic operations instead of
    failing the whole run. [#999](https://github.com/schemathesis/schemathesis/issues/999)

### :bug: Fixed

-   Allow generating requests without payload if the schema does not
    require it. [#916](https://github.com/schemathesis/schemathesis/issues/916)
-   Allow sending `null` as request payload if the schema expects it. [#919](https://github.com/schemathesis/schemathesis/issues/919)
-   CLI failure if the tested operation is
    `GET` and has payload examples. [#925](https://github.com/schemathesis/schemathesis/issues/925)
-   Excessive reference inlining that leads to out-of-memory for large
    schemas with deep references. [#945](https://github.com/schemathesis/schemathesis/issues/945), [#671](https://github.com/schemathesis/schemathesis/issues/671)
-   `--exitfirst` CLI option trims the progress bar output when a
    failure occurs. [#951](https://github.com/schemathesis/schemathesis/issues/951)
-   Internal error if filling missing explicit examples led to
    `Unsatisfiable` errors. [#904](https://github.com/schemathesis/schemathesis/issues/904)
-   Do not suggest to disable schema validation if it is already
    disabled. [#914](https://github.com/schemathesis/schemathesis/issues/914)
-   Skip explicit examples generation if this phase is disabled via
    config. [#905](https://github.com/schemathesis/schemathesis/issues/905)
-   `Unsatisfiable` error in stateful testing caused by all API
    operations having inbound links. [#965](https://github.com/schemathesis/schemathesis/issues/965), [#822](https://github.com/schemathesis/schemathesis/issues/822)
-   A possibility to override `APIStateMachine.step`. [#970](https://github.com/schemathesis/schemathesis/issues/970)
-   `TypeError` on nullable parameters during Open API specific
    serialization. [#980](https://github.com/schemathesis/schemathesis/issues/980)
-   Invalid types in `x-examples`. [#982](https://github.com/schemathesis/schemathesis/issues/982)
-   CLI crash on schemas with operation names longer than the current
    terminal width. [#990](https://github.com/schemathesis/schemathesis/issues/990)
-   Handling of API operations that contain reserved characters in their
    paths. [#992](https://github.com/schemathesis/schemathesis/issues/992)
-   CLI execution stops on errors during example generation. [#994](https://github.com/schemathesis/schemathesis/issues/994)
-   Fill missing properties in incomplete explicit examples for non-body
    parameters. [#1007](https://github.com/schemathesis/schemathesis/issues/1007)

### :wastebasket: Deprecated

-   `HookContext.endpoint`. Use `HookContext.operation` instead.
-   `Case.endpoint`. Use `Case.operation` instead.

### :racing_car: Performance

-   Use compiled versions of Open API spec validators.
-   Decrease CLI memory usage. [#987](https://github.com/schemathesis/schemathesis/issues/987)
-   Various improvements relevant to processing of API operation
    definitions. It gives ~20% improvement on large schemas with many
    references.

### :fire: Removed

-   `Case.form_data`. Use `Case.body` instead.
-   `Endpoint.form_data`. Use `Endpoint.body` instead.
-   `before_generate_form_data` hook. Use `before_generate_body`
    instead.
-   Deprecated stateful testing integration from our `pytest` plugin.

> [!NOTE]
> This release features multiple backward-incompatible changes. The
> first one is removing `form_data` and hooks related to it -all payload
> related actions can be done via `body` and its hooks. The second one
> involves renaming the so-called "endpoint" to "operation". The main
> reason for this is to generalize terminology and make it applicable to
> GraphQL schemas, as all Schemathesis internals are more suited to work
> with semantically different API operations rather than with endpoints
> that are often connected with URLs and HTTP methods. It brings the
> possibility to reuse the same concepts for Open API and GraphQL - in
> the future, unit tests will cover individual API operations in
> GraphQL, rather than everything available under the same "endpoint".

## [2.8.6](https://github.com/schemathesis/schemathesis/compare/v2.8.5...v2.8.6) - 2022-03-29

### :rocket: Added

-   Support for Werkzeug\>=2.1.0. [#1410](https://github.com/schemathesis/schemathesis/issues/1410)

## [2.8.5](https://github.com/schemathesis/schemathesis/compare/v2.8.4...v2.8.5) - 2020-12-15

### :rocket: Added

-   `auto` variant for the `--workers` CLI option that automatically
    detects the number of available CPU cores to run tests on. [#917](https://github.com/schemathesis/schemathesis/issues/917)

## [2.8.4](https://github.com/schemathesis/schemathesis/compare/v2.8.3...v2.8.4) - 2020-11-27

### :bug: Fixed

-   Use `--request-tls-verify` during schema loading as well. [#897](https://github.com/schemathesis/schemathesis/issues/897)

## [2.8.3](https://github.com/schemathesis/schemathesis/compare/v2.8.2...v2.8.3) - 2020-11-27

### :rocket: Added

-   Display failed response payload in the error output for the `pytest`
    plugin. [#895](https://github.com/schemathesis/schemathesis/issues/895)

### :wrench: Changed

-   In pytest plugin output, Schemathesis error classes use the
    `CheckFailed` name. Before, they had
    not readable "internal" names.
-   Hypothesis falsifying examples. The code does not include `Case`
    attributes with default values to improve readability. [#886](https://github.com/schemathesis/schemathesis/issues/886)

## [2.8.2](https://github.com/schemathesis/schemathesis/compare/v2.8.1...v2.8.2) - 2020-11-25

### :bug: Fixed

-   Internal error in CLI, when the `base_url` is an invalid IPv6. [#890](https://github.com/schemathesis/schemathesis/issues/890)
-   Internal error in CLI, when a malformed regex is passed to `-E` /
    `-M` / `-T` / `-O` CLI options. [#889](https://github.com/schemathesis/schemathesis/issues/889)

## [2.8.1](https://github.com/schemathesis/schemathesis/compare/v2.8.0...v2.8.1) - 2020-11-24

### :rocket: Added

-   `--force-schema-version` CLI option to force Schemathesis to use the
    specific Open API spec version when parsing the schema. [#876](https://github.com/schemathesis/schemathesis/issues/876)

### :wrench: Changed

-   The `content_type_conformance` check now raises a well-formed error
    message when encounters a malformed media type value. [#877](https://github.com/schemathesis/schemathesis/issues/877)

### :bug: Fixed

-   Internal error during verifying explicit examples if an example has
    no `value` key. [#882](https://github.com/schemathesis/schemathesis/issues/882)

## [2.8.0](https://github.com/schemathesis/schemathesis/compare/v2.7.7...v2.8.0) - 2020-11-24

### :rocket: Added

-   `--request-tls-verify` CLI option, that controls whether
    Schemathesis verifies the server's TLS certificate. You can also
    pass the path to a CA_BUNDLE file for private certs. [#830](https://github.com/schemathesis/schemathesis/issues/830)

### :wrench: Changed

-   In CLI, if an endpoint contains an invalid schema, show a message
    about the `--validate-schema` CLI option. [#855](https://github.com/schemathesis/schemathesis/issues/855)

### :bug: Fixed

-   Handling of 204 responses in the `response_schema_conformance`
    check. Before, all responses were required to have the
    `Content-Type` header. [#844](https://github.com/schemathesis/schemathesis/issues/844)
-   Catch `OverflowError` when an invalid regex is passed to `-E` / `-M`
    / `-T` / `-O` CLI options. [#870](https://github.com/schemathesis/schemathesis/issues/870)
-   Internal error in CLI, when the schema location is an invalid IPv6. [#872](https://github.com/schemathesis/schemathesis/issues/872)
-   Collecting Open API links behind references via CLI. [#874](https://github.com/schemathesis/schemathesis/issues/874)

### :wastebasket: Deprecated

-   Using of `Case.form_data` and `Endpoint.form_data`. In the `3.0`
    release, you'll need to use relevant `body` attributes instead. This
    change includes deprecation of the `before_generate_form_data` hook,
    use `before_generate_body` instead. The reason for this is the
    upcoming unification of parameter handling and their serialization.
-   `--stateful-recursion-limit`. It will be removed in `3.0` as a part
    of removing the old stateful testing approach. This parameter is
    no-op.

## [2.7.7](https://github.com/schemathesis/schemathesis/compare/v2.7.6...v2.7.7) - 2020-11-13

### :bug: Fixed

-   Missed `headers` in `Endpoint.partial_deepcopy`.

## [2.7.6](https://github.com/schemathesis/schemathesis/compare/v2.7.5...v2.7.6) - 2020-11-12

### :rocket: Added

-   An option to set data generation methods. At the moment, it includes
    only "positive", which means that Schemathesis will generate data
    that matches the schema.

### :bug: Fixed

-   Pinned dependency on `attrs` that caused an error on fresh
    installations. [#858](https://github.com/schemathesis/schemathesis/issues/858)

## [2.7.5](https://github.com/schemathesis/schemathesis/compare/v2.7.4...v2.7.5) - 2020-11-09

### :bug: Fixed

-   Invalid keyword in code samples that Schemathesis suggests to run to
    reproduce errors. [#851](https://github.com/schemathesis/schemathesis/issues/851)

## [2.7.4](https://github.com/schemathesis/schemathesis/compare/v2.7.3...v2.7.4) - 2020-11-07

### :rocket: Added

-   New `relative_path` property for `BeforeExecution` and
    `AfterExecution` events. It represents an operation path as it is in
    the schema definition.

## [2.7.3](https://github.com/schemathesis/schemathesis/compare/v2.7.2...v2.7.3) - 2020-11-05

### :bug: Fixed

-   Internal error on malformed JSON when the `response_conformance`
    check is used. [#832](https://github.com/schemathesis/schemathesis/issues/832)

## [2.7.2](https://github.com/schemathesis/schemathesis/compare/v2.7.1...v2.7.2) - 2020-11-05

### :rocket: Added

-   Shortcut for response validation when Schemathesis's data generation
    is not used. [#485](https://github.com/schemathesis/schemathesis/issues/485)

### :wrench: Changed

-   Improve the error message when the application can not be loaded
    from the value passed to the `--app` command-line option. [#836](https://github.com/schemathesis/schemathesis/issues/836)
-   Security definitions are now serialized as other parameters. At the
    moment, it means that the generated values will be coerced to
    strings, which is a no-op. However, types of security definitions
    might be affected by the "Negative testing" feature in the future.
    Therefore this change is mostly for future-compatibility. [#841](https://github.com/schemathesis/schemathesis/issues/841)

### :bug: Fixed

-   Internal error when a "header" / "cookie" parameter were not coerced
    to a string before filtration. [#839](https://github.com/schemathesis/schemathesis/issues/839)

## [2.7.1](https://github.com/schemathesis/schemathesis/compare/v2.7.0...v2.7.1) - 2020-10-22

### :bug: Fixed

-   Adding new Open API links via the `add_link` method, when the
    related PathItem contains a reference. [#824](https://github.com/schemathesis/schemathesis/issues/824)

## [2.7.0](https://github.com/schemathesis/schemathesis/compare/v2.6.1...v2.7.0) - 2020-10-21

### :rocket: Added

-   New approach to stateful testing, based on the Hypothesis's
    `RuleBasedStateMachine`. [#737](https://github.com/schemathesis/schemathesis/issues/737)
-   `Case.validate_response` accepts the new `additional_checks`
    argument. It provides a way to execute additional checks in addition
    to existing ones.

### :wrench: Changed

-   The `response_schema_conformance` and `content_type_conformance`
    checks fail unconditionally if the input response has no
    `Content-Type` header. [#816](https://github.com/schemathesis/schemathesis/issues/816)

### :bug: Fixed

-   Failure reproduction code missing values that were explicitly passed
    to `call_*` methods during testing. [#814](https://github.com/schemathesis/schemathesis/issues/814)

### :wastebasket: Deprecated

-   Using `stateful=Stateful.links` in schema loaders and `parametrize`.
    Use `schema.as_state_machine().TestCase` instead. The old approach
    to stateful testing will be removed in `3.0`. See the
    `Stateful testing` section of our documentation for more
    information.

## [2.6.1](https://github.com/schemathesis/schemathesis/compare/v2.6.0...v2.6.1) - 2020-10-19

### :rocket: Added

-   New method `as_curl_command` added to the `Case` class. [#689](https://github.com/schemathesis/schemathesis/issues/689)

## [2.6.0](https://github.com/schemathesis/schemathesis/compare/v2.5.1...v2.6.0) - 2020-10-06

### :rocket: Added

-   Support for passing Hypothesis strategies to tests created with
    `schema.parametrize` by using `schema.given` decorator. [#768](https://github.com/schemathesis/schemathesis/issues/768)
-   Support for PEP561. [#748](https://github.com/schemathesis/schemathesis/issues/748)
-   Shortcut for calling & validation. [#738](https://github.com/schemathesis/schemathesis/issues/738)
-   New hook to pre-commit, `rstcheck`, as well as updates to
    documentation based on rstcheck. [#734](https://github.com/schemathesis/schemathesis/issues/734)
-   New check for maximum response time and corresponding CLI option
    `--max-response-time`. [#716](https://github.com/schemathesis/schemathesis/issues/716)
-   New `response_headers_conformance` check that verifies the presence
    of all headers defined for a response. [#742](https://github.com/schemathesis/schemathesis/issues/742)
-   New field with information about executed checks in cassettes. [#702](https://github.com/schemathesis/schemathesis/issues/702)
-   New `port` parameter added to `from_uri()` method. [#706](https://github.com/schemathesis/schemathesis/issues/706)
-   A code snippet to reproduce a failed check when running Python
    tests. [#793](https://github.com/schemathesis/schemathesis/issues/793)
-   Python 3.9 support. [#731](https://github.com/schemathesis/schemathesis/issues/731)
-   Ability to skip deprecated endpoints with
    `--skip-deprecated-endpoints` CLI option and
    `skip_deprecated_operations=True` argument to schema loaders. [#715](https://github.com/schemathesis/schemathesis/issues/715)

### :bug: Fixed

-   `User-Agent` header overriding the passed one. [#757](https://github.com/schemathesis/schemathesis/issues/757)
-   Default `User-Agent` header in `Case.call`. [#717](https://github.com/schemathesis/schemathesis/issues/717)
-   Status of individual interactions in VCR cassettes. Before this
    change, all statuses were taken from the overall test outcome,
    rather than from the check results for a particular response. [#695](https://github.com/schemathesis/schemathesis/issues/695)
-   Escaping header values in VCR cassettes. [#783](https://github.com/schemathesis/schemathesis/issues/783)
-   Escaping HTTP response message in VCR cassettes. [#788](https://github.com/schemathesis/schemathesis/issues/788)

### :wrench: Changed

-   `Case.as_requests_kwargs` and `Case.as_werkzeug_kwargs` now return
    the `User-Agent` header. This change also affects code snippets for
    failure reproduction - all snippets will include the `User-Agent`
    header.

### :racing_car: Performance

-   Speed up generation of `headers`, `cookies`, and `formData`
    parameters when their schemas do not define the `type` keyword. [#795](https://github.com/schemathesis/schemathesis/issues/795)

## [2.5.1](https://github.com/schemathesis/schemathesis/compare/v2.5.0...v2.5.1) - 2020-09-30

This release contains only documentation updates which are necessary to
upload to PyPI.

## [2.5.0](https://github.com/schemathesis/schemathesis/compare/v2.4.1...v2.5.0) - 2020-09-27

### :rocket: Added

-   Stateful testing via Open API links for the `pytest` runner. [#616](https://github.com/schemathesis/schemathesis/issues/616)
-   Support for GraphQL tests for the `pytest` runner. [#649](https://github.com/schemathesis/schemathesis/issues/649)

### :bug: Fixed

-   Progress percentage in the terminal output for "lazy" schemas. [#636](https://github.com/schemathesis/schemathesis/issues/636)

### :wrench: Changed

-   Check name is no longer displayed in the CLI output, since its
    verbose message is already displayed. This change also simplifies
    the internal structure of the runner events.
-   The `stateful` argument type in the `runner.prepare` is
    `Optional[Stateful]` instead of `Optional[str]`. Use
    `schemathesis.Stateful` enum.

## [2.4.1](https://github.com/schemathesis/schemathesis/compare/v2.4.0...v2.4.1) - 2020-09-17

### :wrench: Changed

-   Hide `Case.endpoint` from representation. Its representation
    decreases the usability of the pytest's output. [#719](https://github.com/schemathesis/schemathesis/issues/719)
-   Return registered functions from `register_target` and
    `register_check` decorators. [#721](https://github.com/schemathesis/schemathesis/issues/721)

### :bug: Fixed

-   Possible `IndexError` when a user-defined check raises an exception
    without a message. [#718](https://github.com/schemathesis/schemathesis/issues/718)

## [2.4.0](https://github.com/schemathesis/schemathesis/compare/v2.3.4...v2.4.0) - 2020-09-15

### :rocket: Added

-   Ability to register custom targets for targeted testing. [#686](https://github.com/schemathesis/schemathesis/issues/686)

### :wrench: Changed

-   The `AfterExecution` event now has `path` and `method` fields,
    similar to the `BeforeExecution` one. The goal is to make these
    events self-contained, which improves their usability.

## [2.3.4](https://github.com/schemathesis/schemathesis/compare/v2.3.3...v2.3.4) - 2020-09-11

### :wrench: Changed

-   The default Hypothesis's `deadline` setting for tests with
    `schema.parametrize` is set to 500 ms for consistency with the CLI
    behavior. [#705](https://github.com/schemathesis/schemathesis/issues/705)

### :bug: Fixed

-   Encoding error when writing a cassette on Windows. [#708](https://github.com/schemathesis/schemathesis/issues/708)

## [2.3.3](https://github.com/schemathesis/schemathesis/compare/v2.3.2...v2.3.3) - 2020-08-04

### :bug: Fixed

-   `KeyError` during the `content_type_conformance` check if the
    response has no `Content-Type` header. [#692](https://github.com/schemathesis/schemathesis/issues/692)

## [2.3.2](https://github.com/schemathesis/schemathesis/compare/v2.3.1...v2.3.2) - 2020-08-04

### :rocket: Added

-   Run checks conditionally.

## [2.3.1](https://github.com/schemathesis/schemathesis/compare/v2.3.0...v2.3.1) - 2020-07-28

### :bug: Fixed

-   `IndexError` when `examples` list is empty.

## [2.3.0](https://github.com/schemathesis/schemathesis/compare/v2.2.1...v2.3.0) - 2020-07-26

### :rocket: Added

-   Possibility to generate values for `in: formData` parameters that
    are non-bytes or contain non-bytes (e.g., inside an array). [#665](https://github.com/schemathesis/schemathesis/issues/665)

### :wrench: Changed

-   Error message for cases when a path parameter is in the template but
    is not defined in the parameters list or missing `required: true` in
    its definition. [#667](https://github.com/schemathesis/schemathesis/issues/667)
-   Bump minimum required `hypothesis-jsonschema` version to
    `0.17.0`. This allows Schemathesis to
    use the `custom_formats` argument in `from_schema` calls and avoid
    using its private API. [#684](https://github.com/schemathesis/schemathesis/issues/684)

### :bug: Fixed

-   `ValueError` during sending a request with test payload if the
    endpoint defines a parameter with `type: array` and `in: formData`. [#661](https://github.com/schemathesis/schemathesis/issues/661)
-   `KeyError` while processing a schema with nullable parameters and
    `in: body`. [#660](https://github.com/schemathesis/schemathesis/issues/660)
-   `StopIteration` during `requestBody` processing if it has empty
    "content" value. [#673](https://github.com/schemathesis/schemathesis/issues/673)
-   `AttributeError` during generation of "multipart/form-data"
    parameters that have no "type" defined. [#675](https://github.com/schemathesis/schemathesis/issues/675)
-   Support for properties named "$ref" in object schemas. Previously,
    it was causing `TypeError`. [#672](https://github.com/schemathesis/schemathesis/issues/672)
-   Generating illegal Unicode surrogates in the path. [#668](https://github.com/schemathesis/schemathesis/issues/668)
-   Invalid development dependency on `graphql-server-core` package. [#658](https://github.com/schemathesis/schemathesis/issues/658)

## [2.2.1](https://github.com/schemathesis/schemathesis/compare/v2.2.0...v2.2.1) - 2020-07-22

### :bug: Fixed

-   Possible `UnicodeEncodeError` during generation of `Authorization`
    header values for endpoints with `basic` security scheme. [#656](https://github.com/schemathesis/schemathesis/issues/656)

## [2.2.0](https://github.com/schemathesis/schemathesis/compare/v2.1.0...v2.2.0) - 2020-07-14

### :rocket: Added

-   `schemathesis.graphql.from_dict` loader allows you to use GraphQL
    schemas represented as a dictionary for testing.
-   `before_load_schema` hook for GraphQL schemas.

### :bug: Fixed

-   Serialization of non-string parameters. [#651](https://github.com/schemathesis/schemathesis/issues/651)

## [2.1.0](https://github.com/schemathesis/schemathesis/compare/v2.0.0...v2.1.0) - 2020-07-06

### :rocket: Added

-   Support for property-level examples. [#467](https://github.com/schemathesis/schemathesis/issues/467)

### :bug: Fixed

-   Content-type conformance check for cases when Open API 3.0 schemas
    contain "default" response definitions. [#641](https://github.com/schemathesis/schemathesis/issues/641)
-   Handling of multipart requests for Open API 3.0 schemas. [#640](https://github.com/schemathesis/schemathesis/issues/640)
-   Sending non-file form fields in multipart requests. [#647](https://github.com/schemathesis/schemathesis/issues/647)

### :fire: Removed

-   Deprecated `skip_validation` argument to `HookDispatcher.apply`.
-   Deprecated `_accepts_context` internal function.

## [2.0.0](https://github.com/schemathesis/schemathesis/compare/v1.10.0...v2.0.0) - 2020-07-01

### :wrench: Changed

-   **BREAKING**. Base URL handling. `base_url` now is treated as one
    with a base path included. You should pass a full base URL now
    instead:

``` bash
schemathesis run --base-url=http://127.0.0.1:8080/api/v2 ...
```

This value will override `basePath` / `servers[0].url` defined in your
schema if you use Open API 2.0 / 3.0 respectively. Previously if you
pass a base URL like the one above, it was concatenated with the base
path defined in the schema, which leads to a lack of ability to redefine
the base path. [#511](https://github.com/schemathesis/schemathesis/issues/511)

### :bug: Fixed

-   Show the correct URL in CLI progress when the base URL is
    overridden, including the path part. [#511](https://github.com/schemathesis/schemathesis/issues/511)
-   Construct valid URL when overriding base URL with base path. [#511](https://github.com/schemathesis/schemathesis/issues/511)

**Example**:

``` bash
Base URL in the schema         : http://0.0.0.0:8081/api/v1
`--base-url` value in CLI      : http://0.0.0.0:8081/api/v2
Full URLs before this change   : http://0.0.0.0:8081/api/v2/api/v1/users/  # INVALID!
Full URLs after this change    : http://0.0.0.0:8081/api/v2/users/         # VALID!
```

### :fire: Removed

-   Support for hooks without `context`
    argument in the first position.
-   Hooks registration by name and function. Use `register` decorators
    instead. For more details, see the "Customization" section in our
    documentation.
-   `BaseSchema.with_hook` and `BaseSchema.register_hook`. Use
    `BaseSchema.hooks.apply` and `BaseSchema.hooks.register` instead.

## [1.10.0](https://github.com/schemathesis/schemathesis/compare/v1.9.1...v1.10.0) - 2020-06-28

### :rocket: Added

-   `loaders.from_asgi` supports making calls to ASGI-compliant
    application (For example: FastAPI). [#521](https://github.com/schemathesis/schemathesis/issues/521)
-   Support for GraphQL strategies.

### :bug: Fixed

-   Passing custom headers to schema loader for WSGI / ASGI apps. [#631](https://github.com/schemathesis/schemathesis/issues/631)

## [1.9.1](https://github.com/schemathesis/schemathesis/compare/v1.9.0...v1.9.1) - 2020-06-21

### :bug: Fixed

-   Schema validation error on schemas containing numeric values in
    scientific notation without a dot. [#629](https://github.com/schemathesis/schemathesis/issues/629)

## [1.9.0](https://github.com/schemathesis/schemathesis/compare/v1.8.0...v1.9.0) - 2020-06-20

### :rocket: Added

-   Pass the original case's response to the `add_case` hook.
-   Support for multiple examples with OpenAPI `examples`. [#589](https://github.com/schemathesis/schemathesis/issues/589)
-   `--verbosity` CLI option to minimize the error output. [#598](https://github.com/schemathesis/schemathesis/issues/598)
-   Allow registering function-level hooks without passing their name as
    the first argument to `apply`. [#618](https://github.com/schemathesis/schemathesis/issues/618)
-   Support for hook usage via `LazySchema` / `from_pytest_fixture`. [#617](https://github.com/schemathesis/schemathesis/issues/617)

### :wrench: Changed

-   Tests with invalid schemas marked as errors, instead of failures. [#622](https://github.com/schemathesis/schemathesis/issues/622)

### :bug: Fixed

-   Crash during the generation of loosely-defined headers. [#621](https://github.com/schemathesis/schemathesis/issues/621)
-   Show exception information for test runs on invalid schemas with
    `--validate-schema=false` command-line option. Before, the output
    sections for invalid endpoints were empty. [#622](https://github.com/schemathesis/schemathesis/issues/622)

## [1.8.0](https://github.com/schemathesis/schemathesis/compare/v1.7.0...v1.8.0) - 2020-06-15

### :bug: Fixed

-   Tests with invalid schemas are marked as failed instead of passed
    when `hypothesis-jsonschema>=0.16` is installed. [#614](https://github.com/schemathesis/schemathesis/issues/614)
-   `KeyError` during creating an endpoint strategy if it contains a
    reference. [#612](https://github.com/schemathesis/schemathesis/issues/612)

### :wrench: Changed

-   Require `hypothesis-jsonschema>=0.16`. [#614](https://github.com/schemathesis/schemathesis/issues/614)
-   Pass original `InvalidSchema` text to `pytest.fail` call.

## [1.7.0](https://github.com/schemathesis/schemathesis/compare/v1.6.3...v1.7.0) - 2020-05-30

### :rocket: Added

-   Support for YAML files in references via HTTPS & HTTP schemas. [#600](https://github.com/schemathesis/schemathesis/issues/600)
-   Stateful testing support via `Open API links` syntax. [#548](https://github.com/schemathesis/schemathesis/issues/548)
-   New `add_case` hook. [#458](https://github.com/schemathesis/schemathesis/issues/458)
-   Support for parameter serialization formats in Open API 2 / 3. For
    example `pipeDelimited` or `deepObject`. [#599](https://github.com/schemathesis/schemathesis/issues/599)
-   Support serializing parameters with `application/json` content-type. [#594](https://github.com/schemathesis/schemathesis/issues/594)

### :wrench: Changed

-   The minimum required versions for `Hypothesis` and
    `hypothesis-jsonschema` are `5.15.0` and `0.11.1` respectively. The
    main reason is [this
    fix](https://github.com/HypothesisWorks/hypothesis/commit/4c7f3fbc55b294f13a503b2d2af0d3221fd37938)
    that is required for stability of Open API links feature when it is
    executed in multiple threads.

## [1.6.3](https://github.com/schemathesis/schemathesis/compare/v1.6.2...v1.6.3) - 2020-05-26

### :bug: Fixed

-   Support for a colon symbol (`:`) inside of a header value passed
    via CLI. [#596](https://github.com/schemathesis/schemathesis/issues/596)

## [1.6.2](https://github.com/schemathesis/schemathesis/compare/v1.6.1...v1.6.2) - 2020-05-15

### :bug: Fixed

-   Partially generated explicit examples are always valid and can be
    used in requests. [#582](https://github.com/schemathesis/schemathesis/issues/582)

## [1.6.1](https://github.com/schemathesis/schemathesis/compare/v1.6.0...v1.6.1) - 2020-05-13

### :wrench: Changed

-   Look at the current working directory when loading hooks for CLI. [#586](https://github.com/schemathesis/schemathesis/issues/586)

## [1.6.0](https://github.com/schemathesis/schemathesis/compare/v1.5.1...v1.6.0) - 2020-05-10

### :rocket: Added

-   New `before_add_examples` hook. [#571](https://github.com/schemathesis/schemathesis/issues/571)
-   New `after_init_cli_run_handlers` hook. [#575](https://github.com/schemathesis/schemathesis/issues/575)

### :bug: Fixed

-   Passing `workers_num` to `ThreadPoolRunner` leads to always using 2
    workers in this worker kind. [#579](https://github.com/schemathesis/schemathesis/issues/579)

## [1.5.1](https://github.com/schemathesis/schemathesis/compare/v1.5.0...v1.5.1) - 2020-05-08

### :bug: Fixed

-   Display proper headers in reproduction code when headers are
    overridden. [#566](https://github.com/schemathesis/schemathesis/issues/566)

## [1.5.0](https://github.com/schemathesis/schemathesis/compare/v1.4.0...v1.5.0) - 2020-05-06

### :rocket: Added

-   Display a suggestion to disable schema validation on schema loading
    errors in CLI. [#531](https://github.com/schemathesis/schemathesis/issues/531)
-   Filtration of endpoints by `operationId` via `operation_id`
    parameter to `schema.parametrize` or `-O` command-line option. [#546](https://github.com/schemathesis/schemathesis/issues/546)
-   Generation of security-related parameters. They are taken from
    `securityDefinitions` / `securitySchemes` and injected to the
    generated data. It supports generating API keys in headers or query
    parameters and generating data for HTTP authentication schemes. [#540](https://github.com/schemathesis/schemathesis/issues/540)

### :bug: Fixed

-   Overriding header values in CLI and runner when headers provided
    explicitly clash with ones defined in the schema. [#559](https://github.com/schemathesis/schemathesis/issues/559)
-   Nested references resolving in `response_schema_conformance` check. [#562](https://github.com/schemathesis/schemathesis/issues/562)
-   Nullable parameters handling when they are behind a reference. [#542](https://github.com/schemathesis/schemathesis/issues/542)

## [1.4.0](https://github.com/schemathesis/schemathesis/compare/v1.3.4...v1.4.0) - 2020-05-03

### :rocket: Added

-   `context` argument for hook functions to provide an additional
    context for hooks. A deprecation warning is emitted for hook
    functions that do not accept this argument.
-   A new hook system that allows generic hook dispatching. It comes
    with new hook locations. For more details, see the "Customization"
    section in our documentation.
-   New `before_process_path` hook.
-   Third-party compatibility fixups mechanism. Currently, there is one
    fixup for [FastAPI](https://github.com/tiangolo/fastapi). [#503](https://github.com/schemathesis/schemathesis/issues/503)

Deprecated

-   Hook functions that do not accept `context` as their first argument.
    They will become not be supported in Schemathesis 2.0.
-   Registering hooks by name and function. Use `register` decorators
    instead. For more details, see the "Customization" section in our
    documentation.
-   `BaseSchema.with_hook` and `BaseSchema.register_hook`. Use
    `BaseSchema.hooks.apply` and `BaseSchema.hooks.register` instead.

### :bug: Fixed

-   Add missing `validate_schema` argument to
    `loaders.from_pytest_fixture`.
-   Reference resolving during response schema conformance check. [#539](https://github.com/schemathesis/schemathesis/issues/539)

## [1.3.4](https://github.com/schemathesis/schemathesis/compare/v1.3.3...v1.3.4) - 2020-04-30

### :bug: Fixed

-   Validation of nullable properties in `response_schema_conformance`
    check introduced in `1.3.0`. [#542](https://github.com/schemathesis/schemathesis/issues/542)

## [1.3.3](https://github.com/schemathesis/schemathesis/compare/v1.3.2...v1.3.3) - 2020-04-29

### :wrench: Changed

-   Update `pytest-subtests` pin to `>=0.2.1,<1.0`. [#537](https://github.com/schemathesis/schemathesis/issues/537)

## [1.3.2](https://github.com/schemathesis/schemathesis/compare/v1.3.1...v1.3.2) - 2020-04-27

### :rocket: Added

-   Show exceptions if they happened during loading a WSGI application.
    Option `--show-errors-tracebacks` will display a full traceback.

## [1.3.1](https://github.com/schemathesis/schemathesis/compare/v1.3.0...v1.3.1) - 2020-04-27

### :bug: Fixed

-   Packaging issue

## [1.3.0](https://github.com/schemathesis/schemathesis/compare/v1.2.0...v1.3.0) - 2020-04-27

### :rocket: Added

-   Storing network logs with `--store-network-log=<filename.yaml>`. The
    stored cassettes are based on the [VCR
    format](https://relishapp.com/vcr/vcr/v/5-1-0/docs/cassettes/cassette-format)
    and contain extra information from the Schemathesis internals. [#379](https://github.com/schemathesis/schemathesis/issues/379)
-   Replaying of cassettes stored in VCR format. [#519](https://github.com/schemathesis/schemathesis/issues/519)
-   Targeted property-based testing in CLI and runner. It only supports
    the `response_time` target at the moment. [#104](https://github.com/schemathesis/schemathesis/issues/104)
-   Export CLI test results to JUnit.xml with
    `--junit-xml=<filename.xml>`. [#427](https://github.com/schemathesis/schemathesis/issues/427)

### :bug: Fixed

-   Code samples for schemas where `body` is defined as
    `{"type": "string"}`. [#521](https://github.com/schemathesis/schemathesis/issues/521)
-   Showing error causes on internal `jsonschema` errors during input
    schema validation. [#513](https://github.com/schemathesis/schemathesis/issues/513)
-   Recursion error in `response_schema_conformance` check. Because of
    this change, `Endpoint.definition` contains a definition where
    references are not resolved. In this way, it makes it possible to
    avoid recursion errors in `jsonschema` validation. [#468](https://github.com/schemathesis/schemathesis/issues/468)

### :wrench: Changed

-   Added indentation & section name to the `SUMMARY` CLI block.
-   Use C-extension for YAML loading when it is possible. It can cause
    more than 10x speedup on schema parsing. Do not show Click's
    "Aborted!" message when an error occurs during CLI schema loading.
-   Add a help message to the CLI output when an internal exception
    happens. [#529](https://github.com/schemathesis/schemathesis/issues/529)

## [1.2.0](https://github.com/schemathesis/schemathesis/compare/v1.1.2...v1.2.0) - 2020-04-15

### :rocket: Added

-   Per-test hooks for modification of data generation strategies. [#492](https://github.com/schemathesis/schemathesis/issues/492)
-   Support for `x-example` vendor extension in Open API 2.0. [#504](https://github.com/schemathesis/schemathesis/issues/504)
-   Sanity validation for the input schema & loader in `runner.prepare`. [#499](https://github.com/schemathesis/schemathesis/issues/499)

## [1.1.2](https://github.com/schemathesis/schemathesis/compare/v1.1.1...v1.1.2) - 2020-04-14

### :bug: Fixed

-   Support for custom loaders in `runner`. Now all built-in loaders are
    supported as an argument to `runner.prepare`. [#496](https://github.com/schemathesis/schemathesis/issues/496)
-   `from_wsgi` loader accepts custom keyword arguments that will be
    passed to `client.get` when accessing the schema. [#497](https://github.com/schemathesis/schemathesis/issues/497)

## [1.1.1](https://github.com/schemathesis/schemathesis/compare/v1.1.0...v1.1.1) - 2020-04-12

### :bug: Fixed

-   Mistakenly applied Open API -\> JSON Schema Draft 7 conversion. It
    should be Draft 4. [#489](https://github.com/schemathesis/schemathesis/issues/489)
-   Using wrong validator in `response_schema_conformance` check. It
    should be Draft 4 validator. [#468](https://github.com/schemathesis/schemathesis/issues/468)

## [1.1.0](https://github.com/schemathesis/schemathesis/compare/v1.0.5...v1.1.0) - 2020-04-08

### :bug: Fixed

-   Response schema check for recursive schemas. [#468](https://github.com/schemathesis/schemathesis/issues/468)

### :wrench: Changed

-   App loading in `runner`. Now it accepts application as an importable
    string, rather than an instance. It is done to make it possible to
    execute a runner in a subprocess. Otherwise, apps can't be easily
    serialized and transferred into another process.
-   Runner events structure. All data in events is static from now.
    There are no references to `BaseSchema`, `Endpoint` or similar
    objects that may calculate data dynamically. This is done to make
    events serializable and not tied to Python object, which decouples
    any `runner` consumer from implementation details. It will help make
    `runner` usable in more cases (e.g., web application) since events
    can be serialized to JSON and used in any environment. Another
    related change is that Python exceptions are not propagated
    anymore - they are replaced with the `InternalError` event that
    should be handled accordingly.

## [1.0.5](https://github.com/schemathesis/schemathesis/compare/v1.0.4...v1.0.5) - 2020-04-03

### :bug: Fixed

-   Open API 3. Handling of endpoints that contain `multipart/form-data`
    media types. Previously only file upload endpoints were working
    correctly. [#473](https://github.com/schemathesis/schemathesis/issues/473)

## [1.0.4](https://github.com/schemathesis/schemathesis/compare/v1.0.3...v1.0.4) - 2020-04-03

### :bug: Fixed

-   `OpenApi30.get_content_types` behavior, introduced in
    [8aeee1a](https://github.com/schemathesis/schemathesis/commit/8aeee1ab2c6c97d94272dde4790f5efac3951aed). [#469](https://github.com/schemathesis/schemathesis/issues/469)

## [1.0.3](https://github.com/schemathesis/schemathesis/compare/v1.0.2...v1.0.3) - 2020-04-03

### :bug: Fixed

-   Precedence of `produces` keywords for Swagger 2.0 schemas. Now,
    operation-level `produces` overrides schema-level `produces` as
    specified in the specification. [#463](https://github.com/schemathesis/schemathesis/issues/463)
-   Content-type conformance check for Open API 3.0 schemas. [#461](https://github.com/schemathesis/schemathesis/issues/461)
-   Pytest 5.4 warning for test functions without parametrization. [#451](https://github.com/schemathesis/schemathesis/issues/451)

## [1.0.2](https://github.com/schemathesis/schemathesis/compare/v1.0.1...v1.0.2) - 2020-04-02

### :bug: Fixed

-   Handling of fields in `paths` that are not operations, but allowed
    by the Open API spec. [#457](https://github.com/schemathesis/schemathesis/issues/457)
-   Pytest 5.4 warning about deprecated `Node` initialization usage. [#451](https://github.com/schemathesis/schemathesis/issues/451)

## [1.0.1](https://github.com/schemathesis/schemathesis/compare/v1.0.0...v1.0.1) - 2020-04-01

### :bug: Fixed

-   Processing of explicit examples in Open API 3.0 when there are
    multiple parameters in the same location (e.g. `path`) contain
    `example` value. They are properly combined now. [#450](https://github.com/schemathesis/schemathesis/issues/450)

## [1.0.0](https://github.com/schemathesis/schemathesis/compare/v0.28.0...v1.0.0) - 2020-03-31

### :wrench: Changed

-   Move processing of `runner` parameters to `runner.prepare`. This
    change will provide better code reuse since all users of `runner`
    (e.g., if you extended it in your project) need some kind of input
    parameters handling, which was implemented only in Schemathesis CLI.
    It is not backward-compatible. If you didn't use `runner` directly,
    then this change should not have a visible effect on your use-case.

## [0.28.0](https://github.com/schemathesis/schemathesis/compare/v0.27.0...v0.28.0) - 2020-03-31

### :bug: Fixed

-   Handling of schemas that use `x-*` custom properties. [#448](https://github.com/schemathesis/schemathesis/issues/448)

### :fire: Removed

-   Deprecated `runner.execute`. Use `runner.prepare` instead.

## [0.27.0](https://github.com/schemathesis/schemathesis/compare/v0.26.1...v0.27.0) - 2020-03-31

Deprecated

-   `runner.execute` should not be used, since `runner.prepare` provides
    a more flexible interface to test execution.

### :fire: Removed

-   Deprecated `Parametrizer` class. Use `schemathesis.from_path` as a
    replacement for `Parametrizer.from_path`.

## [0.26.1](https://github.com/schemathesis/schemathesis/compare/v0.26.0...v0.26.1) - 2020-03-24

### :bug: Fixed

-   Limit recursion depth while resolving JSON schema to handle
    recursion without breaking. [#435](https://github.com/schemathesis/schemathesis/issues/435)

## [0.26.0](https://github.com/schemathesis/schemathesis/compare/v0.25.1...v0.26.0) - 2020-03-19

### :bug: Fixed

-   Filter problematic path template variables containing `"/"`, or
    `"%2F"` url encoded. [#440](https://github.com/schemathesis/schemathesis/issues/440)
-   Filter invalid empty `""` path template variables. [#439](https://github.com/schemathesis/schemathesis/issues/439)
-   Typo in a help message in the CLI output. [#436](https://github.com/schemathesis/schemathesis/issues/436)

## [0.25.1](https://github.com/schemathesis/schemathesis/compare/v0.25.0...v0.25.1) - 2020-03-09

### :wrench: Changed

-   Allow `werkzeug` \>= 1.0.0. [#433](https://github.com/schemathesis/schemathesis/issues/433)

## [0.25.0](https://github.com/schemathesis/schemathesis/compare/v0.24.5...v0.25.0) - 2020-02-27

### :wrench: Changed

-   Handling of explicit examples from schemas. Now, if there are
    examples for multiple locations (e.g., for body and query) then they
    will be combined into a single example. [#424](https://github.com/schemathesis/schemathesis/issues/424)

## [0.24.5](https://github.com/schemathesis/schemathesis/compare/v0.24.4...v0.24.5) - 2020-02-26

### :bug: Fixed

-   Error during `pytest` collection on objects with custom
    `__getattr__` method and therefore pass `is_schemathesis` check. [#429](https://github.com/schemathesis/schemathesis/issues/429)

## [0.24.4](https://github.com/schemathesis/schemathesis/compare/v0.24.3...v0.24.4) - 2020-02-22

### :bug: Fixed

-   Resolving references when the schema is loaded from a file on
    Windows. [#418](https://github.com/schemathesis/schemathesis/issues/418)

## [0.24.3](https://github.com/schemathesis/schemathesis/compare/v0.24.2...v0.24.3) - 2020-02-10

### :bug: Fixed

-   Not copied `validate_schema` parameter in `BaseSchema.parametrize`.
    Regression after implementing [#383](https://github.com/schemathesis/schemathesis/issues/383)
-   Missing `app`, `location` and `hooks` parameters in schema when used
    with `BaseSchema.parametrize`. [#416](https://github.com/schemathesis/schemathesis/issues/416)

## [0.24.2](https://github.com/schemathesis/schemathesis/compare/v0.24.1...v0.24.2) - 2020-02-09

### :bug: Fixed

-   Crash on invalid regular expressions in `method`, `endpoint` and
    `tag` CLI options. [#403](https://github.com/schemathesis/schemathesis/issues/403)
-   Crash on a non-latin-1 encodable value in the `auth` CLI option. [#404](https://github.com/schemathesis/schemathesis/issues/404)
-   Crash on an invalid value in the `header` CLI option. [#405](https://github.com/schemathesis/schemathesis/issues/405)
-   Crash on some invalid URLs in the `schema` CLI option. [#406](https://github.com/schemathesis/schemathesis/issues/406)
-   Validation of `--request-timeout` parameter. [#407](https://github.com/schemathesis/schemathesis/issues/407)
-   Crash with `--hypothesis-deadline=0` CLI option. [#410](https://github.com/schemathesis/schemathesis/issues/410)
-   Crash with `--hypothesis-max-examples=0` CLI option. [#412](https://github.com/schemathesis/schemathesis/issues/412)

## [0.24.1](https://github.com/schemathesis/schemathesis/compare/v0.24.0...v0.24.1) - 2020-02-08

### :bug: Fixed

-   CLI crash on Windows and Python \< 3.8 when the schema path contains
    characters unrepresentable at the OS level. [#400](https://github.com/schemathesis/schemathesis/issues/400)

## [0.24.0](https://github.com/schemathesis/schemathesis/compare/v0.23.7...v0.24.0) - 2020-02-07

### :rocket: Added

-   Support for testing of examples in Parameter & Media Type objects in
    Open API 3.0. [#394](https://github.com/schemathesis/schemathesis/issues/394)
-   `--show-error-tracebacks` CLI option to display errors' tracebacks
    in the output. [#391](https://github.com/schemathesis/schemathesis/issues/391)
-   Support for schema behind auth. [#115](https://github.com/schemathesis/schemathesis/issues/115)

### :wrench: Changed

-   Schemas with GET endpoints accepting body are allowed now if schema
    validation is disabled (via `--validate-schema=false` for example).
    The use-case is for tools like ElasticSearch that use GET requests
    with non-empty bodies. [#383](https://github.com/schemathesis/schemathesis/issues/383)

### :bug: Fixed

-   CLI crash when an explicit example is specified in the endpoint
    definition. [#386](https://github.com/schemathesis/schemathesis/issues/386)

## [0.23.7](https://github.com/schemathesis/schemathesis/compare/v0.23.6...v0.23.7) - 2020-01-30

### :rocket: Added

-   `-x`/`--exitfirst` CLI option to exit after the first failed test. [#378](https://github.com/schemathesis/schemathesis/issues/378)

### :bug: Fixed

-   Handling examples of parameters in Open API 3.0. [#381](https://github.com/schemathesis/schemathesis/issues/381)

## [0.23.6](https://github.com/schemathesis/schemathesis/compare/v0.23.5...v0.23.6) - 2020-01-28

### :rocket: Added

-   `all` variant for `--checks` CLI option to use all available checks. [#374](https://github.com/schemathesis/schemathesis/issues/374)

### :wrench: Changed

-   Use built-in `importlib.metadata` on Python 3.8. [#376](https://github.com/schemathesis/schemathesis/issues/376)

## [0.23.5](https://github.com/schemathesis/schemathesis/compare/v0.23.4...v0.23.5) - 2020-01-24

### :bug: Fixed

-   Generation of invalid values in `Case.cookies`. [#371](https://github.com/schemathesis/schemathesis/issues/371)

## [0.23.4](https://github.com/schemathesis/schemathesis/compare/v0.23.3...v0.23.4) - 2020-01-22

### :bug: Fixed

-   Converting `exclusiveMinimum` & `exclusiveMaximum` fields to JSON
    Schema. [#367](https://github.com/schemathesis/schemathesis/issues/367)

## [0.23.3](https://github.com/schemathesis/schemathesis/compare/v0.23.2...v0.23.3) - 2020-01-21

### :bug: Fixed

-   Filter out surrogate pairs from the query string.

## [0.23.2](https://github.com/schemathesis/schemathesis/compare/v0.23.1...v0.23.2) - 2020-01-16

### :bug: Fixed

-   Prevent `KeyError` when the response does not have the
    "Content-Type" header. [#365](https://github.com/schemathesis/schemathesis/issues/365)

## [0.23.1](https://github.com/schemathesis/schemathesis/compare/v0.23.0...v0.23.1) - 2020-01-15

### :bug: Fixed

-   Dockerfile entrypoint was not working as per docs. [#361](https://github.com/schemathesis/schemathesis/issues/361)

## [0.23.0](https://github.com/schemathesis/schemathesis/compare/v0.22.0...v0.23.0) - 2020-01-15

### :rocket: Added

-   Hooks for strategy modification. [#313](https://github.com/schemathesis/schemathesis/issues/313)
-   Input schema validation. Use `--validate-schema=false` to disable it
    in CLI and `validate_schema=False` argument in loaders. [#110](https://github.com/schemathesis/schemathesis/issues/110)

## [0.22.0](https://github.com/schemathesis/schemathesis/compare/v0.21.0...v0.22.0) - 2020-01-11

### :rocket: Added

-   Show multiple found failures in the CLI output. [#266](https://github.com/schemathesis/schemathesis/issues/266) & [#207](https://github.com/schemathesis/schemathesis/issues/207)
-   Raise a proper exception when the given schema is invalid. [#308](https://github.com/schemathesis/schemathesis/issues/308)
-   Support for `None` as a value for `--hypothesis-deadline`. [#349](https://github.com/schemathesis/schemathesis/issues/349)

### :bug: Fixed

-   Handling binary request payloads in `Case.call`. [#350](https://github.com/schemathesis/schemathesis/issues/350)
-   Type of the second argument to all built-in checks set to proper
    `Case` instead of `TestResult`. The error was didn't affect built-in
    checks since both `Case` and `TestResult` had `endpoint` attribute,
    and only it was used. However, this fix is not backward-compatible
    with 3rd party checks.

## [0.21.0](https://github.com/schemathesis/schemathesis/compare/v0.20.5...v0.21.0) - 2019-12-20

### :rocket: Added

-   Support for AioHTTP applications in CLI. [#329](https://github.com/schemathesis/schemathesis/issues/329)

## [0.20.5](https://github.com/schemathesis/schemathesis/compare/v0.20.4...v0.20.5) - 2019-12-18

### :bug: Fixed

-   Compatibility with the latest release of `hypothesis-jsonschema` and
    setting its minimal required version to `0.9.13`. [#338](https://github.com/schemathesis/schemathesis/issues/338)

## [0.20.4](https://github.com/schemathesis/schemathesis/compare/v0.20.3...v0.20.4) - 2019-12-17

### :bug: Fixed

-   Handling `nullable` attribute in Open API schemas. [#335](https://github.com/schemathesis/schemathesis/issues/335)

## [0.20.3](https://github.com/schemathesis/schemathesis/compare/v0.20.2...v0.20.3) - 2019-12-17

### :bug: Fixed

-   Usage of the response status code conformance check with old
    `requests` version. [#330](https://github.com/schemathesis/schemathesis/issues/330)

## [0.20.2](https://github.com/schemathesis/schemathesis/compare/v0.20.1...v0.20.2) - 2019-12-14

### :bug: Fixed

-   Response schema conformance check for Open API 3.0. [#332](https://github.com/schemathesis/schemathesis/issues/332)

## [0.20.1](https://github.com/schemathesis/schemathesis/compare/v0.20.0...v0.20.1) - 2019-12-13

### :rocket: Added

-   Support for response code ranges. [#330](https://github.com/schemathesis/schemathesis/issues/330)

## [0.20.0](https://github.com/schemathesis/schemathesis/compare/v0.19.1...v0.20.0) - 2019-12-12

### :rocket: Added

-   WSGI apps support. [#31](https://github.com/schemathesis/schemathesis/issues/31)
-   `Case.validate_response` for running built-in checks against app's
    response. [#319](https://github.com/schemathesis/schemathesis/issues/319)

### :wrench: Changed

-   Checks receive `Case` instance as a second argument instead of
    `TestResult`. This was done for making checks usable in Python tests
    via `Case.validate_response`. Endpoint and schema are accessible via
    `case.endpoint` and `case.endpoint.schema`.

## [0.19.1](https://github.com/schemathesis/schemathesis/compare/v0.19.0...v0.19.1) - 2019-12-11

### :bug: Fixed

-   Compatibility with Hypothesis \>= 4.53.2. [#322](https://github.com/schemathesis/schemathesis/issues/322)

## [0.19.0](https://github.com/schemathesis/schemathesis/compare/v0.18.1...v0.19.0) - 2019-12-02

### :rocket: Added

-   Concurrent test execution in CLI / runner. [#91](https://github.com/schemathesis/schemathesis/issues/91)
-   update importlib_metadata pin to `^1.1`. [#315](https://github.com/schemathesis/schemathesis/issues/315)

## [0.18.1](https://github.com/schemathesis/schemathesis/compare/v0.18.0...v0.18.1) - 2019-11-28

### :bug: Fixed

-   Validation of the `base-url` CLI parameter. [#311](https://github.com/schemathesis/schemathesis/issues/311)

## [0.18.0](https://github.com/schemathesis/schemathesis/compare/v0.17.0...v0.18.0) - 2019-11-27

### :rocket: Added

-   Resolving references in `PathItem` objects. [#301](https://github.com/schemathesis/schemathesis/issues/301)

### :bug: Fixed

-   Resolving of relative paths in schemas. [#303](https://github.com/schemathesis/schemathesis/issues/303)
-   Loading string dates as `datetime.date` objects in YAML loader. [#305](https://github.com/schemathesis/schemathesis/issues/305)

## [0.17.0](https://github.com/schemathesis/schemathesis/compare/v0.16.0...v0.17.0) - 2019-11-21

### :rocket: Added

-   Resolving references that point to different files. [#294](https://github.com/schemathesis/schemathesis/issues/294)

### :wrench: Changed

-   Keyboard interrupt is now handled during the CLI run, and the
    summary is displayed in the output. [#295](https://github.com/schemathesis/schemathesis/issues/295)

## [0.16.0](https://github.com/schemathesis/schemathesis/compare/v0.15.0...v0.16.0) - 2019-11-19

### :rocket: Added

-   Display RNG seed in the CLI output to allow test reproducing. [#267](https://github.com/schemathesis/schemathesis/issues/267)
-   Allow specifying seed in CLI.
-   Ability to pass custom kwargs to the `requests.get` call in
    `loaders.from_uri`.

### :wrench: Changed

-   Refactor case generation strategies: strategy is not used to
    generate empty value. [#253](https://github.com/schemathesis/schemathesis/issues/253)
-   Improved error message for invalid path parameter declaration. [#255](https://github.com/schemathesis/schemathesis/issues/255)

### :bug: Fixed

-   Pytest fixture parametrization via `pytest_generate_tests`. [#280](https://github.com/schemathesis/schemathesis/issues/280)
-   Support for tests defined as methods. [#282](https://github.com/schemathesis/schemathesis/issues/282)
-   Unclosed `requests.Session` on calling `Case.call` without passing a
    session explicitly. [#286](https://github.com/schemathesis/schemathesis/issues/286)

## [0.15.0](https://github.com/schemathesis/schemathesis/compare/v0.14.0...v0.15.0) - 2019-11-15

### :rocket: Added

-   Support for OpenAPI 3.0 server variables (base_path). [#40](https://github.com/schemathesis/schemathesis/issues/40)
-   Support for `format: byte`. [#254](https://github.com/schemathesis/schemathesis/issues/254)
-   Response schema conformance check in CLI / Runner. [#256](https://github.com/schemathesis/schemathesis/issues/256)
-   Docker image for CLI. [#268](https://github.com/schemathesis/schemathesis/issues/268)
-   Pre-run hooks for CLI. [#147](https://github.com/schemathesis/schemathesis/issues/147)
-   A way to register custom checks for CLI via
    `schemathesis.register_check`. [#270](https://github.com/schemathesis/schemathesis/issues/270)

### :bug: Fixed

-   Not encoded path parameters. [#272](https://github.com/schemathesis/schemathesis/issues/272)

### :wrench: Changed

-   Verbose messages are displayed in the CLI on failed checks. [#261](https://github.com/schemathesis/schemathesis/issues/261)

## [0.14.0](https://github.com/schemathesis/schemathesis/compare/v0.13.2...v0.14.0) - 2019-11-09

### :rocket: Added

-   CLI: Support file paths in the `schema` argument. [#119](https://github.com/schemathesis/schemathesis/issues/119)
-   Checks to verify response status & content type in CLI / Runner. [#101](https://github.com/schemathesis/schemathesis/issues/101)

### :bug: Fixed

-   Custom base URL handling in CLI / Runner. [#248](https://github.com/schemathesis/schemathesis/issues/248)

### :wrench: Changed

-   Raise an error if the schema has a body for GET requests. [#218](https://github.com/schemathesis/schemathesis/issues/218)
-   Method names are case insensitive during direct schema access. [#246](https://github.com/schemathesis/schemathesis/issues/246)

## [0.13.2](https://github.com/schemathesis/schemathesis/compare/v0.13.1...v0.13.2) - 2019-11-05

### :bug: Fixed

-   `IndexError` when Hypothesis found inconsistent test results during
    the test execution in the runner. [#236](https://github.com/schemathesis/schemathesis/issues/236)

## [0.13.1](https://github.com/schemathesis/schemathesis/compare/v0.13.0...v0.13.1) - 2019-11-05

### :rocket: Added

-   Support for binary format [#197](https://github.com/schemathesis/schemathesis/issues/197)

### :bug: Fixed

-   Error that happens when there are no success checks in the statistic
    in CLI. [#237](https://github.com/schemathesis/schemathesis/issues/237)

## [0.13.0](https://github.com/schemathesis/schemathesis/compare/v0.12.2...v0.13.0) - 2019-11-03

### :rocket: Added

-   An option to configure request timeout for CLI / Runner. [#204](https://github.com/schemathesis/schemathesis/issues/204)
-   A help snippet to reproduce errors caught by Schemathesis. [#206](https://github.com/schemathesis/schemathesis/issues/206)
-   Total running time to the CLI output. [#181](https://github.com/schemathesis/schemathesis/issues/181)
-   Summary line in the CLI output with the number of passed / failed /
    errored endpoint tests. [#209](https://github.com/schemathesis/schemathesis/issues/209)
-   Extra information to the CLI output: schema address, spec version,
    and base URL. [#188](https://github.com/schemathesis/schemathesis/issues/188)

### :bug: Fixed

-   Compatibility with Hypothesis 4.42.4+ . [#212](https://github.com/schemathesis/schemathesis/issues/212)
-   Display flaky errors only in the "ERRORS" section and improve CLI
    output. [#215](https://github.com/schemathesis/schemathesis/issues/215)
-   Handling `formData` parameters in `Case.call`. [#196](https://github.com/schemathesis/schemathesis/issues/196)
-   Handling cookies in `Case.call`. [#211](https://github.com/schemathesis/schemathesis/issues/211)

### :wrench: Changed

-   More readable falsifying examples output. [#127](https://github.com/schemathesis/schemathesis/issues/127)
-   Show exceptions in a separate section of the CLI output. [#203](https://github.com/schemathesis/schemathesis/issues/203)
-   Error message for cases when it is not possible to satisfy schema
    parameters. It should be more clear now. [#216](https://github.com/schemathesis/schemathesis/issues/216)
-   Do not stop on schema errors related to a single endpoint. [#139](https://github.com/schemathesis/schemathesis/issues/139)
-   Display a proper error message when the schema is not available in
    CLI / Runner. [#214](https://github.com/schemathesis/schemathesis/issues/214)

## [0.12.2](https://github.com/schemathesis/schemathesis/compare/v0.12.1...v0.12.2) - 2019-10-30

### :bug: Fixed

-   Wrong handling of the `base_url` parameter in runner and `Case.call`
    if it has a trailing slash. [#194](https://github.com/schemathesis/schemathesis/issues/194) and [#199](https://github.com/schemathesis/schemathesis/issues/199)
-   Do not send any payload with GET requests. [#200](https://github.com/schemathesis/schemathesis/issues/200)

## [0.12.1](https://github.com/schemathesis/schemathesis/compare/v0.12.0...v0.12.1) - 2019-10-28

### :bug: Fixed

-   Handling for errors other than `AssertionError` and
    `HypothesisException` in the runner. [#189](https://github.com/schemathesis/schemathesis/issues/189)
-   CLI failing on the case when there are tests, but no checks were
    performed. [#191](https://github.com/schemathesis/schemathesis/issues/191)

### :wrench: Changed

-   Display the "SUMMARY" section in the CLI output for empty test
    suites.

## [0.12.0](https://github.com/schemathesis/schemathesis/compare/v0.11.0...v0.12.0) - 2019-10-28

### :rocket: Added

-   Display progress during the CLI run. [#125](https://github.com/schemathesis/schemathesis/issues/125)

### :bug: Fixed

-   Test server-generated wrong schema when the `endpoints` option is
    passed via CLI. [#173](https://github.com/schemathesis/schemathesis/issues/173)
-   Error message if the schema is not found in CLI. [#172](https://github.com/schemathesis/schemathesis/issues/172)

### :wrench: Changed

-   Continue running tests on hypothesis error. [#137](https://github.com/schemathesis/schemathesis/issues/137)

## [0.11.0](https://github.com/schemathesis/schemathesis/compare/v0.10.0...v0.11.0) - 2019-10-22

### :rocket: Added

-   LazySchema accepts filters. [#149](https://github.com/schemathesis/schemathesis/issues/149)
-   Ability to register strategies for custom string formats. [#94](https://github.com/schemathesis/schemathesis/issues/94)
-   Generator-based events in the `runner` module to improve control
    over the execution flow.
-   Filtration by tags. [#134](https://github.com/schemathesis/schemathesis/issues/134)

### :wrench: Changed

-   Base URL in schema instances could be reused when it is defined
    during creation. Now on, the `base_url` argument in `Case.call` is
    optional in such cases. [#153](https://github.com/schemathesis/schemathesis/issues/153)
-   Hypothesis deadline is set to 500ms by default. [#138](https://github.com/schemathesis/schemathesis/issues/138)
-   Hypothesis output is captured separately, without capturing the
    whole stdout during CLI run.
-   Disallow empty username in CLI `--auth` option.

### :bug: Fixed

-   User-agent during schema loading. [#144](https://github.com/schemathesis/schemathesis/issues/144)
-   Generation of invalid values in `Case.headers`. [#167](https://github.com/schemathesis/schemathesis/issues/167)

### :fire: Removed

-   Undocumented support for `file://` URI schema

## [0.10.0](https://github.com/schemathesis/schemathesis/compare/v0.9.0...v0.10.0) - 2019-10-14

### :rocket: Added

-   HTTP Digest Auth support. [#106](https://github.com/schemathesis/schemathesis/issues/106)
-   Support for Hypothesis settings in CLI & Runner. [#107](https://github.com/schemathesis/schemathesis/issues/107)
-   `Case.call` and `Case.as_requests_kwargs` convenience methods. [#109](https://github.com/schemathesis/schemathesis/issues/109)
-   Local development server. [#126](https://github.com/schemathesis/schemathesis/issues/126)

### :fire: Removed

-   Autogenerated `runner.StatsCollector.__repr__` to make Hypothesis
    output more readable.

## [0.9.0](https://github.com/schemathesis/schemathesis/compare/v0.8.1...v0.9.0) - 2019-10-09

### :rocket: Added

-   Test executor collects results of execution. [#29](https://github.com/schemathesis/schemathesis/issues/29)
-   CLI option `--base-url` for specifying base URL of API. [#118](https://github.com/schemathesis/schemathesis/issues/118)
-   Support for coroutine-based tests. [#121](https://github.com/schemathesis/schemathesis/issues/121)
-   User Agent to network requests in CLI & runner. [#130](https://github.com/schemathesis/schemathesis/issues/130)

### :wrench: Changed

-   CLI command `schemathesis run` prints result in a more readable way
    with a summary of passing checks.
-   Empty header names are forbidden for CLI.
-   Suppressed hypothesis exception about using `example`
    non-interactively. [#92](https://github.com/schemathesis/schemathesis/issues/92)

## [0.8.1](https://github.com/schemathesis/schemathesis/compare/v0.8.0...v0.8.1) - 2019-10-04

### :bug: Fixed

-   Wrap each test in `suppress` so the runner doesn't stop after the
    first test failure.

## [0.8.0](https://github.com/schemathesis/schemathesis/compare/v0.7.3...v0.8.0) - 2019-10-04

### :rocket: Added

-   CLI tool invoked by the `schemathesis` command. [#30](https://github.com/schemathesis/schemathesis/issues/30)
-   New arguments `api_options`, `loader_options` and `loader` for test
    executor. [#90](https://github.com/schemathesis/schemathesis/issues/90)
-   A mapping interface for schemas & convenience methods for direct
    strategy access. [#98](https://github.com/schemathesis/schemathesis/issues/98)

### :bug: Fixed

-   Runner stopping on the first falsifying example. [#99](https://github.com/schemathesis/schemathesis/issues/99)

## [0.7.3](https://github.com/schemathesis/schemathesis/compare/v0.7.2...v0.7.3) - 2019-09-30

### :bug: Fixed

-   Filtration in lazy loaders.

## [0.7.2](https://github.com/schemathesis/schemathesis/compare/v0.7.1...v0.7.2) - 2019-09-30

### :rocket: Added

-   Support for type "file" for Swagger 2.0. [#78](https://github.com/schemathesis/schemathesis/issues/78)
-   Support for filtering in loaders. [#75](https://github.com/schemathesis/schemathesis/issues/75)

### :bug: Fixed

-   Conflict for lazy schema filtering. [#64](https://github.com/schemathesis/schemathesis/issues/64)

## [0.7.1](https://github.com/schemathesis/schemathesis/compare/v0.7.0...v0.7.1) - 2019-09-27

### :rocket: Added

-   Support for `x-nullable` extension. [#45](https://github.com/schemathesis/schemathesis/issues/45)

## [0.7.0](https://github.com/schemathesis/schemathesis/compare/v0.6.0...v0.7.0) - 2019-09-26

### :rocket: Added

-   Support for the `cookie` parameter in OpenAPI 3.0 schemas. [#21](https://github.com/schemathesis/schemathesis/issues/21)
-   Support for the `formData` parameter in Swagger 2.0 schemas. [#6](https://github.com/schemathesis/schemathesis/issues/6)
-   Test executor. [#28](https://github.com/schemathesis/schemathesis/issues/28)

### :bug: Fixed

-   Using `hypothesis.settings` decorator with test functions created
    from `from_pytest_fixture` loader. [#69](https://github.com/schemathesis/schemathesis/issues/69)

## [0.6.0](https://github.com/schemathesis/schemathesis/compare/v0.5.0...v0.6.0) - 2019-09-24

### :rocket: Added

-   Parametrizing tests from a pytest fixture via `pytest-subtests`.
    [#58](https://github.com/schemathesis/schemathesis/issues/58)

### :wrench: Changed

-   Rename module `readers` to `loaders`.
-   Rename `parametrize` parameters. `filter_endpoint` to `endpoint` and
    `filter_method` to `method`.

### :fire: Removed

-   Substring match for method/endpoint filters. To avoid clashing with
    escaped chars in endpoints keys in schemas.

## [0.5.0](https://github.com/schemathesis/schemathesis/compare/v0.4.1...v0.5.0) - 2019-09-16

### :rocket: Added

-   Generating explicit examples from the schema. [#17](https://github.com/schemathesis/schemathesis/issues/17)

### :wrench: Changed

-   Schemas are loaded eagerly from now on. Using
    `schemathesis.from_uri` implies network calls.

Deprecated

-   Using `Parametrizer.from_{path,uri}` is deprecated, use
    `schemathesis.from_{path,uri}` instead.

### :bug: Fixed

-   Body resolving during test collection. [#55](https://github.com/schemathesis/schemathesis/issues/55)

## [0.4.1](https://github.com/schemathesis/schemathesis/compare/v0.4.0...v0.4.1) - 2019-09-11

### :bug: Fixed

-   Possibly unhandled exception during `hasattr` check in
    `is_schemathesis_test`.

## [0.4.0](https://github.com/schemathesis/schemathesis/compare/v0.3.0...v0.4.0) - 2019-09-10

### :bug: Fixed

-   Resolving all inner references in objects. [#34](https://github.com/schemathesis/schemathesis/issues/34)

### :wrench: Changed

-   `jsonschema.RefResolver` is now used for reference resolving. [#35](https://github.com/schemathesis/schemathesis/issues/35)

## [0.3.0](https://github.com/schemathesis/schemathesis/compare/v0.2.0...v0.3.0) - 2019-09-06

### :rocket: Added

-   `Parametrizer.from_uri` method to construct parametrizer instances
    from URIs. [#24](https://github.com/schemathesis/schemathesis/issues/24)

### :fire: Removed

-   Possibility to use `Parametrizer.parametrize` and custom
    `Parametrizer` kwargs for passing config options to
    `hypothesis.settings`. Use `hypothesis.settings` decorators on tests
    instead.

## [0.2.0](https://github.com/schemathesis/schemathesis/compare/v0.1.0...v0.2.0) - 2019-09-05

### :rocket: Added

-   Open API 3.0 support. [#10](https://github.com/schemathesis/schemathesis/issues/10)
-   "header" parameters. [#7](https://github.com/schemathesis/schemathesis/issues/7)

### :wrench: Changed

-   Handle errors during collection / executions as failures.
-   Use `re.search` for pattern matching in
    `filter_method`/`filter_endpoint` instead of `fnmatch`. [#18](https://github.com/schemathesis/schemathesis/issues/18)
-   `Case.body` contains properties from the target schema, without the
    extra level of nesting.

### :bug: Fixed

-   `KeyError` on collection when "basePath" is absent. [#16](https://github.com/schemathesis/schemathesis/issues/16)

## 0.1.0 - 2019-06-28

-   Initial public release<|MERGE_RESOLUTION|>--- conflicted
+++ resolved
@@ -9,15 +9,12 @@
 ### :wrench: Changed
 
 - Replace archived `backoff` with `tenacity`. [#3286](https://github.com/schemathesis/schemathesis/issues/3286)
-<<<<<<< HEAD
 - Suppress Hypothesis reproduction blocks in Schemathesis pytest failures.
-=======
 - Improved `missing_required_header` check message to show which header was missing instead of repeating the check title.
 
 ### :memo: Documentation
 
 - Improved checks reference documentation.
->>>>>>> 00592350
 
 ## [4.4.3](https://github.com/schemathesis/schemathesis/compare/v4.4.2...v4.4.3) - 2025-11-07
 
