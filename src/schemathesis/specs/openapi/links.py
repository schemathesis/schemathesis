--- conflicted
+++ resolved
@@ -21,10 +21,7 @@
 from . import expressions
 from .constants import LOCATION_TO_CONTAINER
 from .parameters import OpenAPI20Body, OpenAPI30Body, OpenAPIParameter
-<<<<<<< HEAD
-=======
 from .references import Unresolvable, RECURSION_DEPTH_LIMIT
->>>>>>> d7f0244b
 
 if TYPE_CHECKING:
     from ...transports.responses import GenericResponse
@@ -255,13 +252,8 @@
 
 
 def get_all_links(operation: APIOperation) -> Generator[tuple[str, OpenAPILink], None, None]:
-<<<<<<< HEAD
     for status_code, definition in operation.definition.value["responses"].items():
         definition = operation.definition.maybe_resolve(definition)
-=======
-    for status_code, definition in operation.definition.raw["responses"].items():
-        definition = operation.schema.resolver.resolve_all(definition, RECURSION_DEPTH_LIMIT - 8)  # type: ignore[attr-defined]
->>>>>>> d7f0244b
         for name, link_definition in definition.get(operation.schema.links_field, {}).items():  # type: ignore
             link_definition = operation.definition.maybe_resolve(link_definition)
             yield status_code, OpenAPILink(name, status_code, link_definition, operation)
