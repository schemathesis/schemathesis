from __future__ import annotations

from dataclasses import dataclass, field
from typing import TYPE_CHECKING, Any, Tuple
from ._jsonschema import dynamic_scope

if TYPE_CHECKING:
    from ...models import APIOperation
    from ...schemas import APIOperationMap
    from ._jsonschema import Resolver


@dataclass
class OperationCacheEntry:
    path: str
    method: str
    # Reference resolver used to resolve the operation
    resolver: Resolver
    # Parent path item
    path_item: dict[str, Any]
    # Unresolved operation definition
    operation: dict[str, Any]
    __slots__ = ("path", "method", "resolver", "path_item", "operation")

    @property
    def scope(self) -> tuple[str, ...]:
        return dynamic_scope(self.resolver)


# During traversal, we need to keep track of the scope, path, and method
TraversalKey = Tuple[Tuple[str, ...], str, str]
OperationId = str
Reference = str


@dataclass
class OperationCache:
    """Cache for Open API operations.

    This cache contains multiple levels to avoid unnecessary parsing of the schema.
    """

    # Cache to avoid schema traversal on every access
    _id_to_definition: dict[OperationId, OperationCacheEntry] = field(default_factory=dict)
    # Map map between 1st & 2nd level cache keys
    # Even though 1st level keys could be directly mapped to Python objects in memory, we need to keep them separate
    # to ensure a single owner of the operation instance.
    _id_to_operation: dict[OperationId, int] = field(default_factory=dict)
    _traversal_key_to_operation: dict[TraversalKey, int] = field(default_factory=dict)
    _reference_to_operation: dict[Reference, int] = field(default_factory=dict)
    # The actual operations
    _operations: list[APIOperation] = field(default_factory=list)
    # Cache for operation maps
    _maps: dict[str, APIOperationMap] = field(default_factory=dict)

    @property
    def known_operation_ids(self) -> list[str]:
        return list(self._id_to_definition)

    @property
    def has_ids_to_definitions(self) -> bool:
        return bool(self._id_to_definition)

    def _append_operation(self, operation: APIOperation) -> int:
        idx = len(self._operations)
        self._operations.append(operation)
        return idx

    def insert_definition_by_id(
        self,
        operation_id: str,
        path: str,
        method: str,
        resolver: Resolver,
        path_item: dict[str, Any],
        operation: dict[str, Any],
    ) -> None:
        """Insert a new operation definition into cache."""
        self._id_to_definition[operation_id] = OperationCacheEntry(
            path=path, method=method, resolver=resolver, path_item=path_item, operation=operation
        )

    def get_definition_by_id(self, operation_id: str) -> OperationCacheEntry:
        """Get an operation definition by its ID."""
        # TODO: Avoid KeyError in the future
        return self._id_to_definition[operation_id]

<<<<<<< HEAD
    def insert_operation_by_id(self, operation_id: str, operation: APIOperation) -> None:
        """Insert a new operation into cache by ID."""
        self._id_to_operation[operation_id] = self._append_operation(operation)

    def insert_operation_by_reference(self, reference: str, operation: APIOperation) -> None:
        """Insert a new operation into cache by reference."""
        self._reference_to_operation[reference] = self._append_operation(operation)

    def insert_operation_by_traversal_key(
        self, scope: tuple[str, ...], path: str, method: str, operation: APIOperation
    ) -> None:
        """Insert a new operation into cache by traversal key."""
        self._traversal_key_to_operation[(scope, path, method)] = self._append_operation(operation)
=======
    def insert_operation(
        self,
        operation: APIOperation,
        *,
        traversal_key: TraversalKey,
        operation_id: str | None = None,
        reference: str | None = None,
    ) -> None:
        """Insert a new operation into cache by one or multiple keys."""
        idx = self._append_operation(operation)
        self._traversal_key_to_operation[traversal_key] = idx
        if operation_id is not None:
            self._id_to_operation[operation_id] = idx
        if reference is not None:
            self._reference_to_operation[reference] = idx
>>>>>>> 02276c6b

    def get_operation_by_id(self, operation_id: str) -> APIOperation | None:
        """Get an operation by its ID."""
        idx = self._id_to_operation.get(operation_id)
        if idx is not None:
            return self._operations[idx]
        return None

    def get_operation_by_reference(self, reference: str) -> APIOperation | None:
        """Get an operation by its reference."""
        idx = self._reference_to_operation.get(reference)
        if idx is not None:
            return self._operations[idx]
        return None

<<<<<<< HEAD
    def get_operation_by_traversal_key(self, scope: tuple[str, ...], path: str, method: str) -> APIOperation | None:
=======
    def get_operation_by_traversal_key(self, key: TraversalKey) -> APIOperation | None:
>>>>>>> 02276c6b
        """Get an operation by its traverse key."""
        idx = self._traversal_key_to_operation.get(key)
        if idx is not None:
            return self._operations[idx]
        return None

    def get_map(self, key: str) -> APIOperationMap | None:
        return self._maps.get(key)

    def insert_map(self, key: str, value: APIOperationMap) -> None:
        self._maps[key] = value<|MERGE_RESOLUTION|>--- conflicted
+++ resolved
@@ -85,21 +85,6 @@
         # TODO: Avoid KeyError in the future
         return self._id_to_definition[operation_id]
 
-<<<<<<< HEAD
-    def insert_operation_by_id(self, operation_id: str, operation: APIOperation) -> None:
-        """Insert a new operation into cache by ID."""
-        self._id_to_operation[operation_id] = self._append_operation(operation)
-
-    def insert_operation_by_reference(self, reference: str, operation: APIOperation) -> None:
-        """Insert a new operation into cache by reference."""
-        self._reference_to_operation[reference] = self._append_operation(operation)
-
-    def insert_operation_by_traversal_key(
-        self, scope: tuple[str, ...], path: str, method: str, operation: APIOperation
-    ) -> None:
-        """Insert a new operation into cache by traversal key."""
-        self._traversal_key_to_operation[(scope, path, method)] = self._append_operation(operation)
-=======
     def insert_operation(
         self,
         operation: APIOperation,
@@ -115,7 +100,6 @@
             self._id_to_operation[operation_id] = idx
         if reference is not None:
             self._reference_to_operation[reference] = idx
->>>>>>> 02276c6b
 
     def get_operation_by_id(self, operation_id: str) -> APIOperation | None:
         """Get an operation by its ID."""
@@ -131,11 +115,7 @@
             return self._operations[idx]
         return None
 
-<<<<<<< HEAD
-    def get_operation_by_traversal_key(self, scope: tuple[str, ...], path: str, method: str) -> APIOperation | None:
-=======
     def get_operation_by_traversal_key(self, key: TraversalKey) -> APIOperation | None:
->>>>>>> 02276c6b
         """Get an operation by its traverse key."""
         idx = self._traversal_key_to_operation.get(key)
         if idx is not None:
