--- conflicted
+++ resolved
@@ -633,11 +633,7 @@
             check_results=checks,
             result=result,
             response=response,
-<<<<<<< HEAD
-=======
-            elapsed_time=0,
             no_failfast=False,
->>>>>>> 00308cc3
         )
     # Then the resulting output should be deduplicated
     assert len([check for check in checks if check.failure is not None]) == 1
