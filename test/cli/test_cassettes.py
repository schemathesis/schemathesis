import base64
import io
import json
import platform
import re
from unittest.mock import ANY
from urllib.parse import parse_qsl, quote_plus, unquote_plus, urlencode, urlparse, urlunparse

import harfile
import pytest
import requests
import yaml
from _pytest.main import ExitCode
from hypothesis import example, given
from hypothesis import strategies as st
from urllib3._collections import HTTPHeaderDict

from schemathesis.cli.cassettes import (
    CassetteFormat,
    _cookie_to_har,
    filter_cassette,
    get_command_representation,
    get_prepared_request,
    write_double_quoted,
)
from schemathesis.core import SCHEMATHESIS_TEST_CASE_HEADER
from schemathesis.core.transport import USER_AGENT
from schemathesis.generation import GenerationMode
from schemathesis.runner.models import Request


@pytest.fixture
def cassette_path(tmp_path):
    return tmp_path / "output.yaml"


def load_cassette(path):
    with path.open(encoding="utf-8") as fd:
        return yaml.safe_load(fd)


def load_response_body(cassette, idx):
    body = cassette["http_interactions"][idx]["response"]["body"]
    if "base64_string" in body:
        return base64.b64decode(body["base64_string"]).decode()
    return body["string"]


@pytest.mark.parametrize("mode", [m.value for m in GenerationMode.all()] + ["all"])
@pytest.mark.parametrize("args", [(), ("--cassette-preserve-exact-body-bytes",)], ids=("plain", "base64"))
@pytest.mark.operations("success", "upload_file")
def test_store_cassette(cli, schema_url, cassette_path, hypothesis_max_examples, args, mode):
    hypothesis_max_examples = hypothesis_max_examples or 2
    result = cli.run(
        schema_url,
        f"--cassette-path={cassette_path}",
        f"--hypothesis-max-examples={hypothesis_max_examples}",
        f"--generation-mode={mode}",
        "--experimental=coverage-phase",
        "--hypothesis-seed=1",
        *args,
    )
    assert result.exit_code == ExitCode.OK, result.stdout
    cassette = load_cassette(cassette_path)
    interactions = cassette["http_interactions"]
    assert interactions[0]["status"] == "SUCCESS"
    assert cassette["seed"] == 1
    if mode == "all":
        assert interactions[0]["generation"]["mode"] in ["positive", "negative"]
    else:
        assert interactions[0]["generation"]["mode"] == mode
    assert interactions[0]["phase"]["name"] in ("explicit", "coverage", "generate")
    assert float(interactions[0]["response"]["elapsed"]) >= 0
    if mode == "positive":
        assert load_response_body(cassette, 0) == '{"success": true}'
    assert all("checks" in interaction for interaction in interactions)
    assert len(interactions[0]["checks"]) == 1
    assert interactions[0]["checks"][0] == {
        "name": "not_a_server_error",
        "status": "SUCCESS",
        "message": None,
    }
    assert len(interactions[1]["checks"]) == 1
    for interaction in interactions:
        if interaction["phase"]["name"] == "coverage":
            if interaction["generation"]["mode"] == "negative" and not interaction["phase"]["data"][
                "description"
            ].startswith("Unspecified"):
                assert interaction["phase"]["data"]["location"] is not None
                assert interaction["phase"]["data"]["parameter"] is not None
                assert interaction["phase"]["data"]["parameter_location"] is not None


@pytest.mark.operations("success", "upload_file")
def test_dry_run(cli, schema_url, cassette_path, hypothesis_max_examples):
    hypothesis_max_examples = hypothesis_max_examples or 2
    result = cli.run(
        schema_url,
        f"--cassette-path={cassette_path}",
        f"--hypothesis-max-examples={hypothesis_max_examples}",
        "--experimental=coverage-phase",
        "--hypothesis-seed=1",
        "--dry-run",
    )
    assert result.exit_code == ExitCode.OK, result.stdout
    cassette = load_cassette(cassette_path)
    assert cassette["http_interactions"][0]["status"] == "SKIP"
    assert cassette["seed"] == 1
    assert cassette["http_interactions"][0]["phase"]["name"] in ("explicit", "coverage", "generate")
    assert all("checks" in interaction for interaction in cassette["http_interactions"])
    assert cassette["http_interactions"][0]["response"] is None
    assert len(cassette["http_interactions"][0]["checks"]) == 0
    assert len(cassette["http_interactions"][1]["checks"]) == 0


@pytest.mark.operations("slow")
@pytest.mark.openapi_version("3.0")
def test_store_timeout(cli, schema_url, cassette_path):
    result = cli.run(
        schema_url,
        f"--cassette-path={cassette_path}",
        "--hypothesis-max-examples=1",
        "--request-timeout=0.001",
        "--hypothesis-seed=1",
    )
    assert result.exit_code == ExitCode.TESTS_FAILED, result.stdout
    cassette = load_cassette(cassette_path)
    assert cassette["http_interactions"][0]["status"] == "FAILURE"
    assert cassette["seed"] == 1
    assert cassette["http_interactions"][0]["response"] is None


@pytest.mark.operations("flaky")
def test_interaction_status(cli, openapi3_schema_url, hypothesis_max_examples, cassette_path):
    # See GH-695
    # When an API operation has responses with SUCCESS and FAILURE statuses
    result = cli.run(
        openapi3_schema_url,
        f"--cassette-path={cassette_path}",
        f"--hypothesis-max-examples={hypothesis_max_examples or 5}",
        "--hypothesis-seed=1",
    )
    assert result.exit_code == ExitCode.TESTS_FAILED, result.stdout
    cassette = load_cassette(cassette_path)
    # Note. There could be more than 3 calls, depends on Hypothesis internals
<<<<<<< HEAD
    assert len(cassette["http_interactions"]) >= 1
=======
    assert len(cassette["http_interactions"]) >= 2
>>>>>>> e79ae72e
    # Then their statuses should be reflected in the "status" field
    # And it should not be overridden by the overall test status
    assert cassette["http_interactions"][0]["status"] == "FAILURE"
    assert load_response_body(cassette, 0) == "500: Internal Server Error"
<<<<<<< HEAD
=======
    assert cassette["http_interactions"][1]["status"] == "SUCCESS"
    assert load_response_body(cassette, 1) == '{"result": "flaky!"}'
    if len(cassette["http_interactions"]) > 2:
        assert cassette["http_interactions"][2]["status"] == "SUCCESS"
        assert load_response_body(cassette, 2) == '{"result": "flaky!"}'
>>>>>>> e79ae72e


def test_bad_yaml_headers(ctx, cli, cassette_path, hypothesis_max_examples, openapi3_base_url):
    # See GH-708
    # When the schema expects an input that is not ascii and represented as UTF-8
    # And is not representable in CP1251. E.g. "àààà"
    # And these interactions are recorded to a cassette
    fixed_header = "àààà"
    header_name = "*lh"
    schema_path = ctx.openapi.write_schema(
        {
            "/users": {
                "post": {
                    "parameters": [
                        {
                            "name": header_name,
                            "in": "header",
                            "required": True,
                            "schema": {"type": "string", "enum": [fixed_header]},
                        }
                    ],
                    "responses": {
                        "200": {"description": "OK", "content": {"application/json": {"schema": {"type": "object"}}}}
                    },
                }
            }
        },
        format="yaml",
    )
    result = cli.run(
        str(schema_path),
        f"--base-url={openapi3_base_url}",
        f"--hypothesis-max-examples={hypothesis_max_examples or 1}",
        f"--cassette-path={cassette_path}",
    )
    # Then the test run should be successful
    assert result.exit_code == ExitCode.OK, result.stdout
    # And there should be no signs of encoding errors
    assert "UnicodeEncodeError" not in result.stdout
    # And the cassette should be correctly recorded
    cassette = load_cassette(cassette_path)
    assert len(cassette["http_interactions"]) == 1
    assert cassette["http_interactions"][0]["request"]["headers"][header_name] == [fixed_header]


def test_get_command_representation(mocker):
    mocker.patch("schemathesis.cli.cassettes.sys.argv", ["schemathesis", "run", "http://example.com/schema.yaml"])
    assert get_command_representation() == "st run http://example.com/schema.yaml"


@pytest.mark.operations("success")
def test_run_subprocess(testdir, cassette_path, hypothesis_max_examples, schema_url):
    result = testdir.run(
        "schemathesis",
        "run",
        f"--cassette-path={cassette_path}",
        f"--hypothesis-max-examples={hypothesis_max_examples or 2}",
        schema_url,
    )
    assert result.ret == ExitCode.OK
    expected = f"Network log: {cassette_path}"
    assert result.outlines[20] == expected or result.outlines[21]
    cassette = load_cassette(cassette_path)
    assert len(cassette["http_interactions"]) == 1
    command = (
        f"st run --cassette-path={cassette_path} "
        f"--hypothesis-max-examples={hypothesis_max_examples or 2} {schema_url}"
    )
    assert cassette["command"] == command


@pytest.mark.operations("__all__")
@pytest.mark.parametrize("verbose", [True, False])
@pytest.mark.parametrize("args", [(), ("--cassette-preserve-exact-body-bytes",)], ids=("plain", "base64"))
async def test_replay(
    openapi_version, cli, schema_url, app, reset_app, cassette_path, hypothesis_max_examples, verbose, args
):
    # Record a cassette
    result = cli.run(
        schema_url,
        f"--cassette-path={cassette_path}",
        f"--hypothesis-max-examples={hypothesis_max_examples or 1}",
        "--hypothesis-seed=1",
        "--checks=all",
        *args,
    )
    assert result.exit_code == ExitCode.TESTS_FAILED, result.stdout
    case_ids = re.findall("Test Case ID: (\\w+)", result.stdout)
    # these requests are not needed
    reset_app(openapi_version)
    assert not app["incoming_requests"]
    # When a valid cassette is replayed
    replay_args = []
    if verbose:
        replay_args.append("-v")
    result = cli.replay(str(cassette_path), *replay_args)
    assert result.exit_code == ExitCode.OK, result.stdout
    if verbose:
        assert "Old payload : {" in result.stdout
        assert "New payload : {" in result.stdout
    cassette = load_cassette(cassette_path)
    interactions = cassette["http_interactions"]
    for case_id in case_ids:
        found = False
        existing_ids = []
        for interaction in interactions:
            current_case_id = interaction["request"]["headers"][SCHEMATHESIS_TEST_CASE_HEADER][0]
            existing_ids.append(current_case_id)
            if current_case_id == case_id:
                found = True
                break
        if not found:
            raise AssertionError(
                f"Test case with ID `{case_id}` is not found in the cassette. Existing IDs: {existing_ids}"
            )
    # Then there should be the same number or fewer of requests made to the app as there are in the cassette
    # Note. Some requests that Schemathesis can send aren't parsed by aiohttp, because of e.g. invalid characters in
    # headers
    assert len(app["incoming_requests"]) <= len(interactions)
    # And if there were no requests that aiohttp failed to parse, we can compare cassette & app records
    if len(app["incoming_requests"]) == len(interactions):
        for interaction, request in zip(interactions, app["incoming_requests"]):
            # And these requests should be equal
            serialized = interaction["request"]
            assert request.method == serialized["method"]
            parsed = urlparse(str(request.url))
            encoded_query = urlencode(parse_qsl(parsed.query, keep_blank_values=True))
            encoded_path = quote_plus(unquote_plus(parsed.path), "/")
            url = urlunparse(
                (parsed.scheme, parsed.netloc, encoded_path, parsed.params, encoded_query, parsed.fragment)
            )
            assert unquote_plus(url) == unquote_plus(serialized["uri"]), request.url
            content = await request.read()
            if "body" in serialized:
                if "base64_string" in serialized["body"]:
                    assert content == base64.b64decode(serialized["body"]["base64_string"])
                else:
                    stored_content = serialized["body"]["string"].encode()
                    assert content == stored_content or content == stored_content.strip()
                compare_headers(request, serialized["headers"])


@pytest.mark.operations("__all__")
@pytest.mark.parametrize("value", ["true", "false"])
@pytest.mark.parametrize("args", [(), ("--cassette-preserve-exact-body-bytes",)], ids=("plain", "base64"))
def test_har_format(cli, schema_url, cassette_path, hypothesis_max_examples, args, value):
    cassette_path = cassette_path.with_suffix(".har")
    auth = "secret"
    result = cli.run(
        schema_url,
        f"--cassette-path={cassette_path}",
        "--cassette-format=har",
        f"--hypothesis-max-examples={hypothesis_max_examples or 1}",
        "--hypothesis-seed=1",
        "--checks=all",
        f"-H Authorization: {auth}",
        f"--sanitize-output={value}",
        *args,
    )
    assert result.exit_code == ExitCode.TESTS_FAILED, result.stdout
    assert str(cassette_path) in result.stdout
    assert cassette_path.exists()
    with cassette_path.open(encoding="utf-8") as fd:
        data = json.load(fd)
    assert "log" in data
    assert "entries" in data["log"]
    assert len(data["log"]["entries"]) > 1
    for entry in data["log"]["entries"]:
        for header in entry["request"]["headers"]:
            if header["name"] == "Authorization":
                if value == "true":
                    assert header["value"] != auth
                else:
                    assert header["value"] == auth


@pytest.mark.operations("__all__")
def test_har_format_dry_run(cli, schema_url, cassette_path, hypothesis_max_examples):
    cassette_path = cassette_path.with_suffix(".har")
    result = cli.run(
        schema_url,
        f"--cassette-path={cassette_path}",
        "--cassette-format=har",
        f"--hypothesis-max-examples={hypothesis_max_examples or 1}",
        "--hypothesis-seed=1",
        "--checks=all",
        "--dry-run",
    )
    assert result.exit_code == ExitCode.TESTS_FAILED, result.stdout
    assert str(cassette_path) in result.stdout
    assert cassette_path.exists()
    with cassette_path.open(encoding="utf-8") as fd:
        data = json.load(fd)
    assert "log" in data
    assert "entries" in data["log"]
    assert len(data["log"]["entries"]) > 1
    assert data["log"]["entries"][0]["response"]["status"] == 0


def test_invalid_format():
    with pytest.raises(ValueError, match="Invalid value for cassette format: invalid. Available formats: vcr, har"):
        CassetteFormat.from_str("invalid")


@pytest.mark.parametrize(
    ("value", "expected"),
    [
        (
            "has_recent_activity=1; path=/; expires=Sat, 29 Jun 2024 18:22:49 GMT; secure; HttpOnly; SameSite=Lax",
            [
                harfile.Cookie(
                    name="has_recent_activity",
                    value="1",
                    path="/",
                    expires="Sat, 29 Jun 2024 18:22:49 GMT",
                    secure=True,
                    httpOnly=True,
                ),
            ],
        ),
        (
            "foo=bar; spam=baz;",
            [
                harfile.Cookie(name="foo", value="bar"),
                harfile.Cookie(name="spam", value="baz"),
            ],
        ),
    ],
)
def test_cookie_to_har(value, expected):
    assert list(_cookie_to_har(value)) == expected


@pytest.fixture(params=["tls-verify", "cert", "cert-and-key", "proxies"])
def request_args(request, tmp_path):
    if request.param == "tls-verify":
        return ["--request-tls-verify=false"], "verify", False, ExitCode.OK
    cert = tmp_path / "cert.tmp"
    cert.touch()
    if request.param == "cert":
        return [f"--request-cert={cert}"], "cert", str(cert), ExitCode.OK
    if request.param == "cert-and-key":
        key = tmp_path / "key.tmp"
        key.touch()
        return [f"--request-cert={cert}", f"--request-cert-key={key}"], "cert", (str(cert), str(key)), ExitCode.OK
    if request.param == "proxies":
        if platform.system() == "Windows":
            exit_code = ExitCode.OK
        else:
            exit_code = ExitCode.TESTS_FAILED
        return ["--request-proxy=http://127.0.0.1"], "proxies", {"all": "http://127.0.0.1"}, exit_code


@pytest.mark.openapi_version("3.0")
def test_replay_requests_options(cli, schema_url, cassette_path, request_args, mocker):
    # Record a cassette
    cli.run(
        schema_url,
        f"--cassette-path={cassette_path}",
        "--hypothesis-max-examples=1",
        "--hypothesis-seed=1",
        "--checks=all",
    )
    send = mocker.spy(requests.adapters.HTTPAdapter, "send")
    # When parameters for `requests` are passed via command line
    args, key, expected, exit_code = request_args
    result = cli.replay(str(cassette_path), *args)
    assert result.exit_code == exit_code, result.stdout
    # Then they should properly setup replayed requests
    for _, kwargs in send.call_args_list:
        assert kwargs[key] == expected


@pytest.mark.operations("headers")
def test_headers_serialization(cli, openapi2_schema_url, hypothesis_max_examples, cassette_path):
    # See GH-783
    # When headers contain control characters that are not directly representable in YAML
    result = cli.run(
        openapi2_schema_url,
        f"--cassette-path={cassette_path}",
        f"--hypothesis-max-examples={hypothesis_max_examples or 100}",
        "--hypothesis-seed=1",
    )
    # Then tests should pass
    assert result.exit_code == ExitCode.OK, result.stdout
    # And cassette can be replayed
    result = cli.replay(str(cassette_path))
    assert result.exit_code == ExitCode.OK, result.stdout
    # And should be loadable


@pytest.mark.parametrize("value", ["true", "false"])
@pytest.mark.operations("headers")
def test_output_sanitization(cli, openapi2_schema_url, hypothesis_max_examples, cassette_path, value):
    auth = "secret-auth"
    result = cli.run(
        openapi2_schema_url,
        f"--cassette-path={cassette_path}",
        f"--hypothesis-max-examples={hypothesis_max_examples or 5}",
        "--hypothesis-seed=1",
        f"-H Authorization: {auth}",
        f"--sanitize-output={value}",
    )
    assert result.exit_code == ExitCode.OK, result.stdout
    cassette = load_cassette(cassette_path)

    if value == "true":
        expected = "[Filtered]"
    else:
        expected = ANY
    interactions = cassette["http_interactions"]
    assert all(entry["request"]["headers"]["X-Token"] == [expected] for entry in interactions)
    assert all(entry["request"]["headers"]["Authorization"] == [expected] for entry in interactions)
    # The app can reject requests, so the error won't contain this header
    assert all(
        entry["response"]["headers"]["X-Token"] == [expected]
        for entry in interactions
        if "X-Token" in entry["response"]["headers"]
    )


def test_multiple_cookies(base_url):
    headers = {"User-Agent": USER_AGENT}
    response = requests.get(f"{base_url}/success", cookies={"foo": "bar", "baz": "spam"}, headers=headers, timeout=1)
    request = Request.from_prepared_request(response.request)
    serialized = {
        "uri": request.uri,
        "method": request.method,
        "headers": request.headers,
        "body": {"encoding": "utf-8", "base64_string": request.body},
    }
    assert USER_AGENT in serialized["headers"]["User-Agent"]
    prepared = get_prepared_request(serialized)
    compare_headers(prepared, serialized["headers"])


def compare_headers(request, serialized):
    headers = HTTPHeaderDict()
    for name, value in serialized.items():
        for sub in value:
            headers.add(name, sub)
        assert request.headers[name] == headers[name]


def test_empty_body():
    # When `body` is an empty string
    request = get_prepared_request({"method": "POST", "uri": "http://127.0.0.1", "body": {"string": ""}, "headers": {}})
    # Then the resulting request will not have a body
    assert request.body is None


@pytest.mark.parametrize(
    ("filters", "expected"),
    [
        ({"id_": "1"}, ["1"]),
        ({"id_": "2"}, ["2"]),
        ({"status": "SUCCESS"}, ["1"]),
        ({"status": "success"}, ["1"]),
        ({"status": "ERROR"}, ["2"]),
        ({"uri": "succe.*"}, ["1"]),
        ({"method": "PO"}, ["2"]),
        ({"uri": "error|failure"}, ["2", "3"]),
        ({"uri": "error|failure", "method": "POST"}, ["2"]),
    ],
)
def test_filter_cassette(filters, expected):
    cassette = [
        {"id": "1", "status": "SUCCESS", "request": {"uri": "http://127.0.0.1/api/success", "method": "GET"}},
        {"id": "2", "status": "ERROR", "request": {"uri": "http://127.0.0.1/api/error", "method": "POST"}},
        {"id": "3", "status": "FAILURE", "request": {"uri": "http://127.0.0.1/api/failure", "method": "PUT"}},
    ]
    assert list(filter_cassette(cassette, **filters)) == [item for item in cassette if item["id"] in expected]


@pytest.mark.openapi_version("3.0")
def test_forbid_preserve_exact_bytes_without_cassette_path(cli, schema_url, snapshot_cli):
    # When `--cassette-preserve-exact-body-bytes` is specified without `--cassette-path`
    # Then it is an error
    assert cli.run(schema_url, "--cassette-preserve-exact-body-bytes") == snapshot_cli


@given(text=st.text())
@example("Test")
@example("\ufeff")
@example("\ue001")
@example("\xa1")
@example("\x21")
@example("\x07")
@example("🎉")
def test_write_double_quoted(text):
    stream = io.StringIO()
    write_double_quoted(stream, text)
    assert yaml.safe_load(stream.getvalue()) == text<|MERGE_RESOLUTION|>--- conflicted
+++ resolved
@@ -142,24 +142,11 @@
     )
     assert result.exit_code == ExitCode.TESTS_FAILED, result.stdout
     cassette = load_cassette(cassette_path)
-    # Note. There could be more than 3 calls, depends on Hypothesis internals
-<<<<<<< HEAD
     assert len(cassette["http_interactions"]) >= 1
-=======
-    assert len(cassette["http_interactions"]) >= 2
->>>>>>> e79ae72e
     # Then their statuses should be reflected in the "status" field
     # And it should not be overridden by the overall test status
     assert cassette["http_interactions"][0]["status"] == "FAILURE"
     assert load_response_body(cassette, 0) == "500: Internal Server Error"
-<<<<<<< HEAD
-=======
-    assert cassette["http_interactions"][1]["status"] == "SUCCESS"
-    assert load_response_body(cassette, 1) == '{"result": "flaky!"}'
-    if len(cassette["http_interactions"]) > 2:
-        assert cassette["http_interactions"][2]["status"] == "SUCCESS"
-        assert load_response_body(cassette, 2) == '{"result": "flaky!"}'
->>>>>>> e79ae72e
 
 
 def test_bad_yaml_headers(ctx, cli, cassette_path, hypothesis_max_examples, openapi3_base_url):
