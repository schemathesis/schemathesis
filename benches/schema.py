--- conflicted
+++ resolved
@@ -16,8 +16,6 @@
 CATALOG_DIR = CURRENT_DIR / "data"
 
 from corpus.tools import read_corpus_file, load_from_corpus  # noqa: E402
-
-<<<<<<< HEAD
 
 CORPUS_OPENAPI_30 = read_corpus_file("openapi-3.0")
 CORPUS_SWAGGER_20 = read_corpus_file("swagger-2.0")
@@ -32,21 +30,6 @@
 # Large size (~92k lines in YAML)
 # STRIPE = load_from_corpus("stripe.com/2022-11-15.json", CORPUS_OPENAPI_30)
 # STRIPE_SCHEMA = schemathesis.from_dict(STRIPE)
-=======
-CORPUS_OPENAPI_30 = read_corpus_file("openapi-3.0")
-CORPUS_SWAGGER_20 = read_corpus_file("swagger-2.0")
-# Small size (~2k lines in YAML)
-BBCI = load_from_corpus("bbci.co.uk/1.0.json", CORPUS_OPENAPI_30)
-BBCI_SCHEMA = schemathesis.from_dict(BBCI)
-BBCI_OPERATIONS = list(BBCI_SCHEMA.get_all_operations())
-# Medium size (~8k lines in YAML)
-VMWARE = load_from_corpus("vmware.local/vrni/1.0.0.json", CORPUS_OPENAPI_30)
-VMWARE_SCHEMA = schemathesis.from_dict(VMWARE)
-VMWARE_OPERATIONS = list(VMWARE_SCHEMA.get_all_operations())
-# Large size (~92k lines in YAML)
-STRIPE = load_from_corpus("stripe.com/2022-11-15.json", CORPUS_OPENAPI_30)
-STRIPE_SCHEMA = schemathesis.from_dict(STRIPE)
->>>>>>> 23249d67
 # Medium GraphQL schema (~6k lines)
 # UNIVERSE = read_json_from_catalog("universe.json")
 # UNIVERSE_SCHEMA = schemathesis.graphql.from_dict(UNIVERSE)
@@ -56,99 +39,12 @@
 OSISOFT = load_from_corpus("osisoft.com/1.11.1.5383.json", CORPUS_SWAGGER_20)
 ML_WEBSERVICES = load_from_corpus("azure.com/machinelearning-webservices/2017-01-01.json", CORPUS_SWAGGER_20)
 AZURE_NETWORK = load_from_corpus("azure.com/network/2016-03-30.json", CORPUS_SWAGGER_20)
-<<<<<<< HEAD
-=======
-
-
-@pytest.mark.benchmark
-@pytest.mark.parametrize(
-    "raw_schema, loader",
-    [
-        (BBCI, schemathesis.from_dict),
-        (VMWARE, schemathesis.from_dict),
-        (UNIVERSE, schemathesis.graphql.from_dict),
-        (APPVEYOR, schemathesis.from_dict),
-        (EVETECH, schemathesis.from_dict),
-        (OSISOFT, schemathesis.from_dict),
-        (ML_WEBSERVICES, schemathesis.from_dict),
-        (AZURE_NETWORK, schemathesis.from_dict),
-    ],
-    ids=("bbci", "vmware", "universe", "appveyor", "evetech", "osisoft", "ml_webservices", "azure_network"),
-)
-def test_iter_operations(raw_schema, loader):
-    schema = loader(raw_schema)
-
-    for _ in schema.get_all_operations():
-        pass
-
-
-@pytest.mark.benchmark
-@pytest.mark.parametrize(
-    "raw_schema, loader",
-    [
-        (BBCI, schemathesis.from_dict),
-        (VMWARE, schemathesis.from_dict),
-        (STRIPE, schemathesis.from_dict),
-        (UNIVERSE, schemathesis.graphql.from_dict),
-        (APPVEYOR, schemathesis.from_dict),
-        (EVETECH, schemathesis.from_dict),
-        (OSISOFT, schemathesis.from_dict),
-        (ML_WEBSERVICES, schemathesis.from_dict),
-        (AZURE_NETWORK, schemathesis.from_dict),
-    ],
-    ids=("bbci", "vmware", "stripe", "universe", "appveyor", "evetech", "osisoft", "ml_webservices", "azure_network"),
-)
-def test_length(raw_schema, loader):
-    schema = loader(raw_schema)
-    _ = len(schema)
-
-
-# Schemas with pre-populated cache
-BBCI_OPERATION_ID = "Get_Categories_"
-BBCI_OPERATION_KEY = ("/categories", "get")
-BBCI_SCHEMA_WITH_OPERATIONS_CACHE = schemathesis.from_dict(BBCI)
-BBCI_SCHEMA_WITH_OPERATIONS_CACHE.get_operation_by_id(BBCI_OPERATION_ID)
-VMWARE_OPERATION_ID = "listProblemEvents"
-VMWARE_OPERATION_KEY = ("/entities/problems", "get")
-VMWARE_SCHEMA_WITH_OPERATIONS_CACHE = schemathesis.from_dict(VMWARE)
-VMWARE_SCHEMA_WITH_OPERATIONS_CACHE.get_operation_by_id(VMWARE_OPERATION_ID)
-UNIVERSE_OPERATION_KEY = ("Query", "manageTickets")
-UNIVERSE_SCHEMA_WITH_OPERATIONS_CACHE = schemathesis.graphql.from_dict(UNIVERSE)
-UNIVERSE_SCHEMA_WITH_OPERATIONS_CACHE[UNIVERSE_OPERATION_KEY[0]][UNIVERSE_OPERATION_KEY[1]]
-
-
-@pytest.mark.benchmark
-@pytest.mark.parametrize(
-    "raw_schema, key, loader",
-    [
-        (BBCI, BBCI_OPERATION_KEY, schemathesis.from_dict),
-        (VMWARE, VMWARE_OPERATION_KEY, schemathesis.from_dict),
-        (UNIVERSE, UNIVERSE_OPERATION_KEY, schemathesis.graphql.from_dict),
-    ],
-    ids=("bbci", "vmware", "universe"),
-)
-def test_get_operation_single(raw_schema, key, loader):
-    schema = loader(raw_schema)
-    current = schema
-    for segment in key:
-        current = current[segment]
-
-
-@pytest.mark.benchmark
-@pytest.mark.parametrize(
-    "schema, key",
-    [
-        (BBCI_SCHEMA_WITH_OPERATIONS_CACHE, BBCI_OPERATION_KEY),
-        (VMWARE_SCHEMA_WITH_OPERATIONS_CACHE, VMWARE_OPERATION_KEY),
-        (UNIVERSE_SCHEMA_WITH_OPERATIONS_CACHE, UNIVERSE_OPERATION_KEY),
-    ],
-    ids=("bbci", "vmware", "universe"),
-)
-def test_get_operation_repeatedly(schema, key):
-    current = schema
-    for segment in key:
-        current = current[segment]
->>>>>>> 23249d67
+
+APPVEYOR = load_from_corpus("appveyor.com/1.0.0.json", CORPUS_SWAGGER_20)
+EVETECH = load_from_corpus("evetech.net/0.8.6.json", CORPUS_SWAGGER_20)
+OSISOFT = load_from_corpus("osisoft.com/1.11.1.5383.json", CORPUS_SWAGGER_20)
+ML_WEBSERVICES = load_from_corpus("azure.com/machinelearning-webservices/2017-01-01.json", CORPUS_SWAGGER_20)
+AZURE_NETWORK = load_from_corpus("azure.com/network/2016-03-30.json", CORPUS_SWAGGER_20)
 
 
 @pytest.mark.benchmark
@@ -157,7 +53,7 @@
     [APPVEYOR, EVETECH, OSISOFT, ML_WEBSERVICES, AZURE_NETWORK],
     ids=("appveyor", "evetech", "osisoft", "ml-webservices", "azure-network"),
 )
-def test_iter_operations_v2(raw_schema):
+def test_iter_operations(raw_schema):
     schema = fast_deepcopy(raw_schema)
     for _ in iter_operations(schema, ""):
         pass
